--- conflicted
+++ resolved
@@ -48,30 +48,20 @@
                 .width(Pixels(200.0))
                 .child_left(Pixels(5.0));
 
-<<<<<<< HEAD
-=======
             // Label::new(cx, "Please enter a number less than 50")
             //     .class("validation_error_label")
             //     .toggle_class("validation_error", AppData::invalid);
 
->>>>>>> ac9158b1
             Label::new(cx, AppData::number)
                 .width(Pixels(200.0))
                 .height(Pixels(32.0))
                 .child_top(Stretch(1.0))
                 .child_bottom(Stretch(1.0))
-<<<<<<< HEAD
-                .background_color(Color::gray())
-                .child_left(Pixels(5.0));
-        })
-        .background_color(Color::red())
-=======
                 .child_left(Pixels(5.0));
         })
         .child_top(Stretch(1.0))
         .child_bottom(Stretch(1.0))
         .height(Auto)
->>>>>>> ac9158b1
         .space(Stretch(1.0))
         .child_space(Stretch(1.0))
         .col_between(Pixels(10.0));
