use vizia::prelude::*;

#[derive(Lens, Setter, Model)]
pub struct AppData {
    text: String,
}

<<<<<<< HEAD
#[derive(Debug)]
pub enum AppEvent {
    SetText(String),
}

impl Model for AppData {
    fn event(&mut self, _: &mut EventContext, event: &mut Event) {
        event.map(|app_event, _| match app_event {
            AppEvent::SetText(text) => {
                self.text = text.clone();
            }
        });
    }
}

#[allow(dead_code)]
const DARK_THEME: &str = "crates/vizia_core/resources/themes/dark_theme.css";
#[allow(dead_code)]
const LIGHT_THEME: &str = "crates/vizia_core/resources/themes/light_theme.css";

=======
>>>>>>> 676afdf4
fn main() {
    Application::new(|cx| {
        AppData { text: "This text is editable!".to_string() }.build(cx);

<<<<<<< HEAD
        cx.add_stylesheet(LIGHT_THEME).expect("Failed to find stylesheet");

        VStack::new(cx, |cx| {
            VStack::new(cx, |cx| {
                Textbox::new(cx, AppData::text)
                    .on_edit(|cx, text| cx.emit(AppEvent::SetText(text)))
                    .width(Pixels(200.0))
                    .on_build(|cx| {
                        cx.emit(TextEvent::StartEdit);
                    });

                Textbox::new(cx, AppData::text)
                    .on_edit(|cx, text| cx.emit(AppEvent::SetText(text)))
                    .width(Pixels(200.0))
                    .on_build(|cx| {
                        cx.emit(TextEvent::StartEdit);
                    })
                    .disabled(true);

                Textbox::new(cx, AppData::text)
                    .on_edit(|cx, text| cx.emit(AppEvent::SetText(text)))
                    .width(Pixels(200.0))
                    .on_build(|cx| {
                        cx.emit(TextEvent::StartEdit);
                    })
                    .class("error");
            })
            .class("container");
        })
        .class("main");
=======
        Textbox::new(cx, AppData::text)
            .on_edit(|cx, text| cx.emit(AppDataSetter::Text(text)))
            .width(Pixels(200.0))
            .on_build(|cx| {
                cx.emit(TextEvent::StartEdit);
            });
>>>>>>> 676afdf4
    })
    .ignore_default_theme()
    .title("Textbox")
    .run();
}<|MERGE_RESOLUTION|>--- conflicted
+++ resolved
@@ -5,7 +5,6 @@
     text: String,
 }
 
-<<<<<<< HEAD
 #[derive(Debug)]
 pub enum AppEvent {
     SetText(String),
@@ -26,13 +25,10 @@
 #[allow(dead_code)]
 const LIGHT_THEME: &str = "crates/vizia_core/resources/themes/light_theme.css";
 
-=======
->>>>>>> 676afdf4
 fn main() {
     Application::new(|cx| {
         AppData { text: "This text is editable!".to_string() }.build(cx);
 
-<<<<<<< HEAD
         cx.add_stylesheet(LIGHT_THEME).expect("Failed to find stylesheet");
 
         VStack::new(cx, |cx| {
@@ -63,14 +59,6 @@
             .class("container");
         })
         .class("main");
-=======
-        Textbox::new(cx, AppData::text)
-            .on_edit(|cx, text| cx.emit(AppDataSetter::Text(text)))
-            .width(Pixels(200.0))
-            .on_build(|cx| {
-                cx.emit(TextEvent::StartEdit);
-            });
->>>>>>> 676afdf4
     })
     .ignore_default_theme()
     .title("Textbox")
