--- conflicted
+++ resolved
@@ -1,10 +1,6 @@
 mod helpers;
 use helpers::*;
 use vizia::prelude::*;
-<<<<<<< HEAD
-=======
-// use vizia_core::state::StaticLens;
->>>>>>> d898ea97
 
 #[derive(Lens, Setter, Model)]
 pub struct AppData {
@@ -15,7 +11,6 @@
     Application::new(|cx| {
         AppData { text: "This is some text that spans multiple lines because it's really long and doesn't fit within the bounds of the textbox.\nThis is some text that spans multiple lines because it's really long and doesn't fit within the bounds of the textbox.".to_string() }.build(cx);
 
-<<<<<<< HEAD
         Textbox::new(cx, AppData::text)
             // .text_wrap(true)
             .width(Pixels(100.0))
@@ -38,29 +33,6 @@
         )
         .width(Pixels(200.0))
         .height(Pixels(200.0));
-=======
-        view_controls(cx);
-
-        VStack::new(cx, |cx| {
-            Textbox::new_multiline(cx, AppData::text, true)
-                .on_edit(|cx, text| cx.emit(AppDataSetter::Text(text)))
-                .width(Pixels(200.0))
-                .on_build(|cx| {
-                    cx.emit(TextEvent::StartEdit);
-                });
-
-            // Textbox::new_multiline(
-            //     cx,
-            //     StaticLens::new(
-            //         &"This text is editable, but will reset on blur. Good luck editing it, haha!",
-            //     ),
-            //     true,
-            // )
-            // .width(Pixels(200.0));
-        })
-        .disabled(ControlsData::disabled)
-        .class("container");
->>>>>>> d898ea97
     })
     .title("Textbox")
     .run();
