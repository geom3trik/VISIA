--- conflicted
+++ resolved
@@ -1,10 +1,7 @@
-<<<<<<< HEAD
 mod helpers;
 use helpers::*;
-use vizia::fonts::unicode_names::CHECK;
-=======
 use vizia::fonts::icons_names::CHECK;
->>>>>>> 8359c4df
+
 use vizia::prelude::*;
 
 fn main() {
