#![allow(dead_code)]
#![allow(unused_imports)]
#![allow(unused_variables)]
use femtovg::{LineCap, Paint, Path, Solidity};
use morphorm::Units;

use crate::prelude::*;

static DEFAULT_DRAG_SCALAR: f32 = 0.0042;
static DEFAULT_WHEEL_SCALAR: f32 = 0.005;
static DEFAULT_ARROW_SCALAR: f32 = 0.1;
static DEFAULT_MODIFIER_SCALAR: f32 = 0.04;

use std::f32::consts::PI;

pub struct Knob<L> {
    lens: L,
    default_normal: f32,

    is_dragging: bool,
    prev_drag_y: f32,
    continuous_normal: f32,

    drag_scalar: f32,
    wheel_scalar: f32,
    arrow_scalar: f32,
    modifier_scalar: f32,

    on_changing: Option<Box<dyn Fn(&mut EventContext, f32)>>,
}

impl<L: Lens<Target = f32>> Knob<L> {
    pub fn new(
        cx: &mut Context,
        normalized_default: impl Res<f32>,
        lens: L,
        centered: bool,
    ) -> Handle<Self> {
        Self {
            lens: lens.clone(),
            default_normal: normalized_default.get_val(cx),

            is_dragging: false,
            prev_drag_y: 0.0,
            continuous_normal: lens.get(cx),

            drag_scalar: DEFAULT_DRAG_SCALAR,
            wheel_scalar: DEFAULT_WHEEL_SCALAR,
            arrow_scalar: DEFAULT_ARROW_SCALAR,
            modifier_scalar: DEFAULT_MODIFIER_SCALAR,

            on_changing: None,
        }
        .build(cx, move |cx| {
            ZStack::new(cx, move |cx| {
                ArcTrack::new(
                    cx,
                    centered,
                    Percentage(100.0),
                    Percentage(15.0),
                    -150.,
                    150.,
                    KnobMode::Continuous,
                )
                .value(lens.clone())
                .class("knob-track");

                HStack::new(cx, |cx| {
                    Element::new(cx).class("knob-tick");
                })
                .rotate(lens.clone().map(|v| *v * 300.0 - 150.0))
                .class("knob-head");
            });
        })
        .navigable(true)
    }

    pub fn custom<F, V: View>(
        cx: &mut Context,
        default_normal: f32,
        lens: L,
        content: F,
    ) -> Handle<'_, Self>
    where
        F: 'static + Fn(&mut Context, L) -> Handle<V>,
    {
        Self {
            lens: lens.clone(),
            default_normal,

            is_dragging: false,
            prev_drag_y: 0.0,
            continuous_normal: lens.get(cx),

            drag_scalar: DEFAULT_DRAG_SCALAR,
            wheel_scalar: DEFAULT_WHEEL_SCALAR,
            arrow_scalar: DEFAULT_ARROW_SCALAR,
            modifier_scalar: DEFAULT_MODIFIER_SCALAR,

            on_changing: None,
        }
        .build(cx, move |cx| {
            ZStack::new(cx, move |cx| {
                (content)(cx, lens).width(Percentage(100.0)).height(Percentage(100.0));
            });
        })
    }
}

impl<'a, L: Lens<Target = f32>> Handle<'a, Knob<L>> {
    pub fn on_changing<F>(self, callback: F) -> Self
    where
        F: 'static + Fn(&mut EventContext, f32),
    {
        if let Some(view) = self.cx.views.get_mut(&self.entity) {
            if let Some(knob) = view.downcast_mut::<Knob<L>>() {
                knob.on_changing = Some(Box::new(callback));
            }
        }

        self
    }
}

impl<L: Lens<Target = f32>> View for Knob<L> {
    fn element(&self) -> Option<&'static str> {
        Some("knob")
    }

    fn event(&mut self, cx: &mut EventContext, event: &mut Event) {
        let move_virtual_slider = |self_ref: &mut Self, cx: &mut EventContext, new_normal: f32| {
            self_ref.continuous_normal = new_normal.clamp(0.0, 1.0);

            // TODO - Remove when done
            //println!("Normalized: {}, Display: {}", self_ref.normalized_value, self_ref.map.normalized_to_display(self_ref.normalized_value));

            if let Some(callback) = &self_ref.on_changing {
                (callback)(cx, self_ref.continuous_normal);
            }

            //entity.emit(cx, SliderEvent::ValueChanged(self_ref.normalized_value));

            // if let Some(track) = cx.query::<ArcTrack>(self_ref.value_track) {
            //     track.normalized_value = self_ref.normalized_value;
            // }

            //Entity::root().redraw(cx);
        };

        event.map(|window_event, _| match window_event {
            WindowEvent::MouseDown(button) if *button == MouseButton::Left => {
                self.is_dragging = true;
                self.prev_drag_y = cx.mouse.left.pos_down.1;

                cx.capture();
                cx.focus_with_visibility(false);

                self.continuous_normal = self.lens.get(cx);

                // if let Some(callback) = self.on_press.take() {
                //     (callback)(self, cx, cx.current);
                //     self.on_press = Some(callback);
                // }
            }

            WindowEvent::MouseUp(button) if *button == MouseButton::Left => {
                self.is_dragging = false;
                //self.continuous_normal = self.normalized_value;

                self.continuous_normal = self.lens.get(cx);

                cx.release();

                // if let Some(callback) = self.on_release.take() {
                //     (callback)(self, cx, cx.current);
                //     self.on_release = Some(callback);
                // }
            }

            WindowEvent::MouseMove(_, y) => {
                //if meta.target == cx.current {
                if self.is_dragging {
                    let mut delta_normal = (*y - self.prev_drag_y) * self.drag_scalar;

                    self.prev_drag_y = *y;

                    if cx.modifiers.contains(Modifiers::SHIFT) {
                        delta_normal *= self.modifier_scalar;
                    }

                    let new_normal = self.continuous_normal - delta_normal;

                    move_virtual_slider(self, cx, new_normal);
                }
                //}
            }

            WindowEvent::MouseScroll(_, y) => {
                if *y != 0.0 {
                    let delta_normal = -*y * self.wheel_scalar;

                    let new_normal = self.continuous_normal - delta_normal;

                    move_virtual_slider(self, cx, new_normal);
                }
            }

            WindowEvent::MouseDoubleClick(button) if *button == MouseButton::Left => {
                self.is_dragging = false;

                move_virtual_slider(self, cx, self.default_normal);
            }

            WindowEvent::KeyDown(Code::ArrowUp | Code::ArrowRight, _) => {
                self.continuous_normal = self.lens.get(cx);
                move_virtual_slider(self, cx, self.continuous_normal + self.arrow_scalar);
            }

            WindowEvent::KeyDown(Code::ArrowDown | Code::ArrowLeft, _) => {
                self.continuous_normal = self.lens.get(cx);
                move_virtual_slider(self, cx, self.continuous_normal - self.arrow_scalar);
            }

            _ => {}
        });
    }
}

/// Adds tickmarks to a knob to show the steps that a knob can be set to.
/// When added to a knob, the knob should be made smaller (depending on span),
/// so the knob doesn't overlap with the tick marks
pub struct Ticks {
    angle_start: f32,
    angle_end: f32,
    radius: Units,
    // TODO: should this be renamed to inner_radius?
    tick_len: Units,
    tick_width: Units,
    // steps: u32,
    mode: KnobMode,
}
impl Ticks {
    pub fn new(
        cx: &mut Context,
        radius: Units,
        tick_len: Units,
        tick_width: Units,
        arc_len: f32,
        mode: KnobMode,
    ) -> Handle<Self> {
        Self {
            // angle_start: -150.0,
            // angle_end: 150.0,
            angle_start: -arc_len / 2.0,
            angle_end: arc_len / 2.0,
            radius,
            tick_len,
            tick_width,

            mode,
        }
        .build(cx, |_| {})
    }
}
impl View for Ticks {
    fn element(&self) -> Option<&'static str> {
        Some("ticks")
    }

    fn draw(&self, cx: &mut DrawContext, canvas: &mut Canvas) {
        // let opacity = cx.opacity();

        // //let mut background_color: femtovg::Color = cx.current.get_background_color(cx).into();
        // // background_color.set_alphaf(background_color.a * opacity);

        // let mut foreground_color: femtovg::Color =
        //     cx.background_color().cloned().unwrap_or_default().into();
        // foreground_color.set_alphaf(foreground_color.a * opacity);

        // // let background_color = femtovg::Color::rgb(54, 54, 54);
        // //et mut foreground_color = femtovg::Color::rgb(50, 50, 200);

        // let bounds = cx.bounds();

        // // Clalculate arc center
        // let centerx = bounds.x + 0.5 * bounds.w;
        // let centery = bounds.y + 0.5 * bounds.h;

        // // Convert start and end angles to radians and rotate origin direction to be upwards instead of to the right
        // let start = self.angle_start.to_radians() - PI / 2.0;
        // let end = self.angle_end.to_radians() - PI / 2.0;

        // let parent = cx.tree.parent(cx.current).unwrap();

        // let parent_width = cx.cache.get_width(parent);

        // // Convert radius and span into screen coordinates
        // let radius = self.radius.value_or(parent_width / 2.0, 0.0);
        // // default value of span is 15 % of radius. Original span value was 16.667%
        // let tick_len = self.tick_len.value_or(radius, 0.0);
        // let line_width = self.tick_width.value_or(radius, 0.0);
        // // Draw ticks
        // let mut path = Path::new();
        // match self.mode {
        //     // can't really make ticks for a continuous knob
        //     KnobMode::Continuous => return,
        //     KnobMode::Discrete(steps) => {
        //         for n in 0..steps {
        //             let a = n as f32 / (steps - 1) as f32;
        //             let angle = start + (end - start) * a;
        //             path.move_to(
        //                 centerx + angle.cos() * (radius - tick_len),
        //                 centery + angle.sin() * (radius - tick_len),
        //             );
        //             path.line_to(
        //                 centerx + angle.cos() * (radius - line_width / 2.0),
        //                 centery + angle.sin() * (radius - line_width / 2.0),
        //             );
        //         }
        //     }
        // }
        // let mut paint = Paint::color(foreground_color);
        // paint.set_line_width(line_width);
        // paint.set_line_cap(LineCap::Round);
        // canvas.stroke_path(&mut path, &paint);
    }
}
/// Makes a round knob with a tick to show the current value
pub struct TickKnob {
    angle_start: f32,
    angle_end: f32,
    radius: Units,
    tick_width: Units,
    tick_len: Units,
    normalized_value: f32,
    mode: KnobMode,
}

impl TickKnob {
    pub fn new(
        cx: &mut Context,
        radius: Units,
        tick_width: Units,
        tick_len: Units,
        arc_len: f32,
        // steps: u32,
        mode: KnobMode,
    ) -> Handle<Self> {
        Self {
            // angle_start: -150.0,
            // angle_end: 150.0,
            angle_start: -arc_len / 2.0,
            angle_end: arc_len / 2.0,
            radius,
            tick_width,
            tick_len,
            normalized_value: 0.5,
            mode,
        }
        .build(cx, |_| {})
    }
}
impl View for TickKnob {
    fn element(&self) -> Option<&'static str> {
        Some("tickknob")
    }

    fn draw(&self, cx: &mut DrawContext, canvas: &mut Canvas) {
<<<<<<< HEAD
        // let opacity = cx.opacity();
=======
        let opacity = cx.opacity();

        //let mut background_color: femtovg::Color = cx.current.get_background_color(cx).into();
        // background_color.set_alphaf(background_color.a * opacity);

        let mut foreground_color: femtovg::Color =
            cx.background_color().cloned().unwrap_or_default().into();
        foreground_color.set_alphaf(foreground_color.a * opacity);

        //et mut foreground_color = femtovg::Color::rgb(50, 50, 200);

        let bounds = cx.bounds();

        // Clalculate arc center
        let centerx = bounds.x + 0.5 * bounds.w;
        let centery = bounds.y + 0.5 * bounds.h;

        // Convert start and end angles to radians and rotate origin direction to be upwards instead of to the right
        let start = self.angle_start.to_radians() - PI / 2.0;
        let end = self.angle_end.to_radians() - PI / 2.0;

        let parent = cx.tree.parent(cx.current).unwrap();

        let parent_width = cx.cache.get_width(parent);
>>>>>>> d898ea97

        // //let mut background_color: femtovg::Color = cx.current.get_background_color(cx).into();
        // // background_color.set_alphaf(background_color.a * opacity);

<<<<<<< HEAD
        // let mut foreground_color: femtovg::Color =
        //     cx.background_color().cloned().unwrap_or_default().into();
        // foreground_color.set_alphaf(foreground_color.a * opacity);
=======
        let tick_width = self.tick_width.value_or(radius, 0.0);
        let tick_len = self.tick_len.value_or(radius, 0.0);
        // Draw the circle
        let mut path = Path::new();
        path.circle(centerx, centery, radius);
        // path.arc(centerx, centery, radius - span / 2.0, end, start, Solidity::Solid);

        // Draw the tick
        let mut path = Path::new();

        let angle = match self.mode {
            KnobMode::Continuous => start + (end - start) * self.normalized_value,
            // snapping
            KnobMode::Discrete(steps) => {
                start
                    + (end - start) * (self.normalized_value * (steps - 1) as f32).floor()
                        / (steps - 1) as f32
            }
        };
>>>>>>> d898ea97

        // let background_color = femtovg::Color::rgb(54, 54, 54);
        // //et mut foreground_color = femtovg::Color::rgb(50, 50, 200);

        // let bounds = cx.bounds();

        // // Clalculate arc center
        // let centerx = bounds.x + 0.5 * bounds.w;
        // let centery = bounds.y + 0.5 * bounds.h;

        // // Convert start and end angles to radians and rotate origin direction to be upwards instead of to the right
        // let start = self.angle_start.to_radians() - PI / 2.0;
        // let end = self.angle_end.to_radians() - PI / 2.0;

        // let parent = cx.tree.parent(cx.current).unwrap();

        // let parent_width = cx.cache.get_width(parent);

        // // Convert radius and span into screen coordinates
        // let radius = self.radius.value_or(parent_width / 2.0, 0.0);

        // let tick_width = self.tick_width.value_or(radius, 0.0);
        // let tick_len = self.tick_len.value_or(radius, 0.0);
        // // Draw the circle
        // let mut path = Path::new();
        // path.circle(centerx, centery, radius);
        // // path.arc(centerx, centery, radius - span / 2.0, end, start, Solidity::Solid);
        // let mut paint = Paint::color(background_color);
        // paint.set_line_width(tick_width);
        // paint.set_line_cap(LineCap::Round);
        // canvas.fill_path(&mut path, &paint);

        // // Draw the tick
        // let mut path = Path::new();

        // let angle = match self.mode {
        //     KnobMode::Continuous => start + (end - start) * self.normalized_value,
        //     // snapping
        //     KnobMode::Discrete(steps) => {
        //         start
        //             + (end - start) * (self.normalized_value * (steps - 1) as f32).floor()
        //                 / (steps - 1) as f32
        //     }
        // };

        // path.move_to(
        //     // centerx + angle.cos() * (radius * 0.70),
        //     centerx + angle.cos() * (radius - tick_len),
        //     centery + angle.sin() * (radius - tick_len),
        // );
        // path.line_to(
        //     centerx + angle.cos() * (radius - tick_width / 2.0),
        //     centery + angle.sin() * (radius - tick_width / 2.0),
        // );

        // let mut paint = Paint::color(foreground_color);
        // paint.set_line_width(tick_width);
        // paint.set_line_cap(LineCap::Round);
        // canvas.stroke_path(&mut path, &paint);
    }
}
impl Handle<'_, TickKnob> {
    pub fn value<L: Lens<Target = f32>>(self, lens: L) -> Self {
        let entity = self.entity;
        Binding::new(self.cx, lens, move |cx, value| {
            let value = value.get(cx);
            if let Some(view) = cx.views.get_mut(&entity) {
                if let Some(knob) = view.downcast_mut::<TickKnob>() {
                    knob.normalized_value = value;
                    cx.style.needs_redraw();
                }
            }
        });

        self
    }
}
/// Makes a knob that represents the current value with an arc
pub struct ArcTrack {
    angle_start: f32,
    angle_end: f32,
    radius: Units,
    span: Units,
    normalized_value: f32,

    center: bool,
    mode: KnobMode,
}

impl ArcTrack {
    pub fn new(
        cx: &mut Context,
        center: bool,
        radius: Units,
        span: Units,
        angle_start: f32,
        angle_end: f32,
        mode: KnobMode,
    ) -> Handle<Self> {
        Self {
            // angle_start: -150.0,
            // angle_end: 150.0,
            angle_start,
            angle_end,
            radius,
            span,

            normalized_value: 0.5,

            center,
            mode,
        }
        .build(cx, |_| {})
    }
}

impl View for ArcTrack {
    fn element(&self) -> Option<&'static str> {
        Some("arctrack")
    }

    fn draw(&self, cx: &mut DrawContext, canvas: &mut Canvas) {
<<<<<<< HEAD
        // let opacity = cx.opacity();
=======
        let opacity = cx.opacity();

        //let mut background_color: femtovg::Color = cx.current.get_background_color(cx).into();
        // background_color.set_alphaf(background_color.a * opacity);

        let mut foreground_color: femtovg::Color =
            cx.background_color().cloned().unwrap_or_default().into();
        foreground_color.set_alphaf(foreground_color.a * opacity);

        let background_color = femtovg::Color::rgb(127, 127, 127);
        //et mut foreground_color = femtovg::Color::rgb(50, 50, 200);

        let bounds = cx.bounds();
>>>>>>> d898ea97

        // //let mut background_color: femtovg::Color = cx.current.get_background_color(cx).into();
        // // background_color.set_alphaf(background_color.a * opacity);

        // let mut foreground_color: femtovg::Color =
        //     cx.background_color().cloned().unwrap_or_default().into();
        // foreground_color.set_alphaf(foreground_color.a * opacity);

        // let background_color = femtovg::Color::rgb(54, 54, 54);
        // //et mut foreground_color = femtovg::Color::rgb(50, 50, 200);

        // let bounds = cx.bounds();

        // // Calculate arc center
        // let centerx = bounds.x + 0.5 * bounds.w;
        // let centery = bounds.y + 0.5 * bounds.h;

<<<<<<< HEAD
        // // Convert start and end angles to radians and rotate origin direction to be upwards instead of to the right
        // let start = self.angle_start.to_radians() - PI / 2.0;
        // let end = self.angle_end.to_radians() - PI / 2.0;
=======
        // Draw the track arc
        let mut path = Path::new();
        path.arc(centerx, centery, radius - span / 2.0, end, start, Solidity::Solid);
        let mut paint = Paint::color(background_color);
        paint.set_line_width(span);
        // paint.set_line_cap(LineCap::Round);
        canvas.stroke_path(&mut path, &paint);
>>>>>>> d898ea97

        // let parent = cx.tree.parent(cx.current).unwrap();

        // let parent_width = cx.cache.get_width(parent);

        // // Convert radius and span into screen coordinates
        // let radius = self.radius.value_or(parent_width / 2.0, 0.0);
        // // default value of span is 15 % of radius. Original span value was 16.667%
        // let span = self.span.value_or(radius, 0.0);

<<<<<<< HEAD
        // // Draw the track arc
        // let mut path = Path::new();
        // path.arc(centerx, centery, radius - span / 2.0, end, start, Solidity::Solid);
        // let mut paint = Paint::color(background_color);
        // paint.set_line_width(span);
        // paint.set_line_cap(LineCap::Round);
        // canvas.stroke_path(&mut path, &paint);

        // // Draw the active arc
        // let mut path = Path::new();

        // let value = match self.mode {
        //     KnobMode::Continuous => self.normalized_value,
        //     // snapping
        //     KnobMode::Discrete(steps) => {
        //         (self.normalized_value * (steps - 1) as f32).floor() / (steps - 1) as f32
        //     }
        // };

        // if self.center {
        //     let center = -PI / 2.0;

        //     if value <= 0.5 {
        //         let current = value * 2.0 * (center - start) + start;
        //         path.arc(centerx, centery, radius - span / 2.0, center, current, Solidity::Solid);
        //     } else {
        //         let current = (value * 2.0 - 1.0) * (end - center) + center;
        //         path.arc(centerx, centery, radius - span / 2.0, current, center, Solidity::Solid);
        //     }
        // } else {
        //     let current = value * (end - start) + start;
        //     path.arc(centerx, centery, radius - span / 2.0, current, start, Solidity::Solid);
        // }

        // let mut paint = Paint::color(foreground_color);
        // paint.set_line_width(span);
        // paint.set_line_cap(LineCap::Round);
        // canvas.stroke_path(&mut path, &paint);
=======
            if value <= 0.5 {
                let current = value * 2.0 * (center - start) + start;
                path.arc(centerx, centery, radius - span / 2.0, center, current, Solidity::Solid);
            } else {
                let current = (value * 2.0 - 1.0) * (end - center) + center;
                path.arc(centerx, centery, radius - span / 2.0, current, center, Solidity::Solid);
            }
        } else {
            let current = value * (end - start) + start;
            path.arc(centerx, centery, radius - span / 2.0, current, start, Solidity::Solid);
        }

        let mut paint = Paint::color(foreground_color);
        paint.set_line_width(span);
        // paint.set_line_cap(LineCap::Round);
        canvas.stroke_path(&mut path, &paint);
>>>>>>> d898ea97
    }
}

impl Handle<'_, ArcTrack> {
    pub fn value<L: Lens<Target = f32>>(self, lens: L) -> Self {
        let entity = self.entity;
        Binding::new(self.cx, lens, move |cx, value| {
            let value = value.get(cx);
            if let Some(view) = cx.views.get_mut(&entity) {
                if let Some(knob) = view.downcast_mut::<ArcTrack>() {
                    knob.normalized_value = value;
                    cx.style.needs_redraw();
                }
            }
        });

        self
    }
}
#[derive(Debug, Copy, Clone, PartialEq)]
pub enum KnobMode {
    Discrete(usize),
    Continuous,
}
impl Default for KnobMode {
    fn default() -> Self {
        KnobMode::Continuous
    }
}<|MERGE_RESOLUTION|>--- conflicted
+++ resolved
@@ -366,63 +366,14 @@
     }
 
     fn draw(&self, cx: &mut DrawContext, canvas: &mut Canvas) {
-<<<<<<< HEAD
         // let opacity = cx.opacity();
-=======
-        let opacity = cx.opacity();
-
-        //let mut background_color: femtovg::Color = cx.current.get_background_color(cx).into();
-        // background_color.set_alphaf(background_color.a * opacity);
-
-        let mut foreground_color: femtovg::Color =
-            cx.background_color().cloned().unwrap_or_default().into();
-        foreground_color.set_alphaf(foreground_color.a * opacity);
-
-        //et mut foreground_color = femtovg::Color::rgb(50, 50, 200);
-
-        let bounds = cx.bounds();
-
-        // Clalculate arc center
-        let centerx = bounds.x + 0.5 * bounds.w;
-        let centery = bounds.y + 0.5 * bounds.h;
-
-        // Convert start and end angles to radians and rotate origin direction to be upwards instead of to the right
-        let start = self.angle_start.to_radians() - PI / 2.0;
-        let end = self.angle_end.to_radians() - PI / 2.0;
-
-        let parent = cx.tree.parent(cx.current).unwrap();
-
-        let parent_width = cx.cache.get_width(parent);
->>>>>>> d898ea97
 
         // //let mut background_color: femtovg::Color = cx.current.get_background_color(cx).into();
         // // background_color.set_alphaf(background_color.a * opacity);
 
-<<<<<<< HEAD
         // let mut foreground_color: femtovg::Color =
         //     cx.background_color().cloned().unwrap_or_default().into();
         // foreground_color.set_alphaf(foreground_color.a * opacity);
-=======
-        let tick_width = self.tick_width.value_or(radius, 0.0);
-        let tick_len = self.tick_len.value_or(radius, 0.0);
-        // Draw the circle
-        let mut path = Path::new();
-        path.circle(centerx, centery, radius);
-        // path.arc(centerx, centery, radius - span / 2.0, end, start, Solidity::Solid);
-
-        // Draw the tick
-        let mut path = Path::new();
-
-        let angle = match self.mode {
-            KnobMode::Continuous => start + (end - start) * self.normalized_value,
-            // snapping
-            KnobMode::Discrete(steps) => {
-                start
-                    + (end - start) * (self.normalized_value * (steps - 1) as f32).floor()
-                        / (steps - 1) as f32
-            }
-        };
->>>>>>> d898ea97
 
         // let background_color = femtovg::Color::rgb(54, 54, 54);
         // //et mut foreground_color = femtovg::Color::rgb(50, 50, 200);
@@ -545,23 +496,7 @@
     }
 
     fn draw(&self, cx: &mut DrawContext, canvas: &mut Canvas) {
-<<<<<<< HEAD
         // let opacity = cx.opacity();
-=======
-        let opacity = cx.opacity();
-
-        //let mut background_color: femtovg::Color = cx.current.get_background_color(cx).into();
-        // background_color.set_alphaf(background_color.a * opacity);
-
-        let mut foreground_color: femtovg::Color =
-            cx.background_color().cloned().unwrap_or_default().into();
-        foreground_color.set_alphaf(foreground_color.a * opacity);
-
-        let background_color = femtovg::Color::rgb(127, 127, 127);
-        //et mut foreground_color = femtovg::Color::rgb(50, 50, 200);
-
-        let bounds = cx.bounds();
->>>>>>> d898ea97
 
         // //let mut background_color: femtovg::Color = cx.current.get_background_color(cx).into();
         // // background_color.set_alphaf(background_color.a * opacity);
@@ -579,19 +514,9 @@
         // let centerx = bounds.x + 0.5 * bounds.w;
         // let centery = bounds.y + 0.5 * bounds.h;
 
-<<<<<<< HEAD
         // // Convert start and end angles to radians and rotate origin direction to be upwards instead of to the right
         // let start = self.angle_start.to_radians() - PI / 2.0;
         // let end = self.angle_end.to_radians() - PI / 2.0;
-=======
-        // Draw the track arc
-        let mut path = Path::new();
-        path.arc(centerx, centery, radius - span / 2.0, end, start, Solidity::Solid);
-        let mut paint = Paint::color(background_color);
-        paint.set_line_width(span);
-        // paint.set_line_cap(LineCap::Round);
-        canvas.stroke_path(&mut path, &paint);
->>>>>>> d898ea97
 
         // let parent = cx.tree.parent(cx.current).unwrap();
 
@@ -602,7 +527,6 @@
         // // default value of span is 15 % of radius. Original span value was 16.667%
         // let span = self.span.value_or(radius, 0.0);
 
-<<<<<<< HEAD
         // // Draw the track arc
         // let mut path = Path::new();
         // path.arc(centerx, centery, radius - span / 2.0, end, start, Solidity::Solid);
@@ -641,24 +565,6 @@
         // paint.set_line_width(span);
         // paint.set_line_cap(LineCap::Round);
         // canvas.stroke_path(&mut path, &paint);
-=======
-            if value <= 0.5 {
-                let current = value * 2.0 * (center - start) + start;
-                path.arc(centerx, centery, radius - span / 2.0, center, current, Solidity::Solid);
-            } else {
-                let current = (value * 2.0 - 1.0) * (end - center) + center;
-                path.arc(centerx, centery, radius - span / 2.0, current, center, Solidity::Solid);
-            }
-        } else {
-            let current = value * (end - start) + start;
-            path.arc(centerx, centery, radius - span / 2.0, current, start, Solidity::Solid);
-        }
-
-        let mut paint = Paint::color(foreground_color);
-        paint.set_line_width(span);
-        // paint.set_line_cap(LineCap::Round);
-        canvas.stroke_path(&mut path, &paint);
->>>>>>> d898ea97
     }
 }
 
