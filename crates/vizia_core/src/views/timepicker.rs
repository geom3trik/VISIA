--- conflicted
+++ resolved
@@ -383,13 +383,8 @@
             HStack::new(cx, move |cx| {
                 Binding::new(cx, Self::page, move |cx, page| match page.get_val(cx) {
                     AnalogTimepickerPage::Hours => {
-<<<<<<< HEAD
-                        Binding::new(cx, lens.clone().map(|time| time.hour()), |cx, hours| {
+                        Binding::new(cx, lens.map(|time| time.hour()), |cx, hours| {
                             let hours = hours.get_val(cx);
-=======
-                        Binding::new(cx, lens.map(|time| time.hour()), |cx, hours| {
-                            let hours = hours.get(cx);
->>>>>>> 29d76c39
 
                             let angle = (hours) as f32 * 30.0;
 
@@ -428,13 +423,8 @@
                     }
 
                     AnalogTimepickerPage::Minutes => {
-<<<<<<< HEAD
-                        Binding::new(cx, lens.clone().map(|time| time.minute()), |cx, minutes| {
+                        Binding::new(cx, lens.map(|time| time.minute()), |cx, minutes| {
                             let minutes = minutes.get_val(cx);
-=======
-                        Binding::new(cx, lens.map(|time| time.minute()), |cx, minutes| {
-                            let minutes = minutes.get(cx);
->>>>>>> 29d76c39
 
                             let angle = (minutes / 5) as f32 * 30.0;
 
@@ -466,13 +456,8 @@
                     }
 
                     AnalogTimepickerPage::Seconds => {
-<<<<<<< HEAD
-                        Binding::new(cx, lens.clone().map(|time| time.second()), |cx, seconds| {
+                        Binding::new(cx, lens.map(|time| time.second()), |cx, seconds| {
                             let seconds = seconds.get_val(cx);
-=======
-                        Binding::new(cx, lens.map(|time| time.second()), |cx, seconds| {
-                            let seconds = seconds.get(cx);
->>>>>>> 29d76c39
 
                             let angle = (seconds / 5) as f32 * 30.0;
 
