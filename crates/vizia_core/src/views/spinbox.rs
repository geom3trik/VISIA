use crate::{fonts::vizia_icons::*, prelude::*};

pub enum SpinboxEvent {
    Increment,
    Decrement,
}

#[derive(Lens)]
pub struct Spinbox {
    kind: SpinboxKind,

    on_decrement: Option<Box<dyn Fn(&mut EventContext) + Send + Sync>>,
    on_increment: Option<Box<dyn Fn(&mut EventContext) + Send + Sync>>,
}

#[derive(Clone, Copy, Debug, Data, PartialEq)]
pub enum SpinboxKind {
    Horizontal,
    Vertical,
}

#[derive(Clone, Copy, Debug, Data, PartialEq)]
pub enum SpinboxIcons {
    Math, //Don't know how to call this tbh
    Chevrons,
}

impl Spinbox {
    pub fn new<L: Lens>(
        cx: &mut Context,
        lens: L,
        kind: SpinboxKind,
        icons: SpinboxIcons,
    ) -> Handle<Spinbox>
    where
        <L as Lens>::Target: Data + ToString,
    {
<<<<<<< HEAD
        Self::custom(cx, move |cx| Label::new(cx, lens), kind, icons)
=======
        Self::custom(cx, move |cx| Label::new(cx, lens.clone()), kind)
>>>>>>> 42cd2261
    }

    pub fn custom<F, V>(
        cx: &mut Context,
        content: F,
        kind: SpinboxKind,
        icons: SpinboxIcons,
    ) -> Handle<Spinbox>
    where
        F: Fn(&mut Context) -> Handle<V>,
        V: 'static + View,
    {
        Self { kind, on_decrement: None, on_increment: None }
            .build(cx, move |cx| {
                Label::new(cx, "")
                    .font("icons")
                    .bind(Spinbox::kind, move |handle, spinbox_kind| {
                        match spinbox_kind.get(handle.cx) {
                            SpinboxKind::Horizontal => {
                                handle
                                    .text(match icons {
                                        SpinboxIcons::Math => MINUS,
                                        SpinboxIcons::Chevrons => CHEVRON_LEFT,
                                    })
                                    .on_press(|ex| ex.emit(SpinboxEvent::Decrement));
                            }

                            SpinboxKind::Vertical => {
                                handle
                                    .text(match icons {
                                        SpinboxIcons::Math => PLUS,
                                        SpinboxIcons::Chevrons => CHEVRON_UP,
                                    })
                                    .on_press(|ex| ex.emit(SpinboxEvent::Increment));
                            }
                        }
                    })
                    .class("icon")
                    .font("vizia_icons")
                    .class("spinbox-button");
                (content)(cx).class("spinbox-value");
                Label::new(cx, "")
                    .font("icons")
                    .bind(Spinbox::kind, move |handle, spinbox_kind| {
                        match spinbox_kind.get(handle.cx) {
                            SpinboxKind::Horizontal => {
                                handle
                                    .text(match icons {
                                        SpinboxIcons::Math => PLUS,
                                        SpinboxIcons::Chevrons => CHEVRON_RIGHT,
                                    })
                                    .on_press(|ex| ex.emit(SpinboxEvent::Increment));
                            }

                            SpinboxKind::Vertical => {
                                handle
                                    .text(match icons {
                                        SpinboxIcons::Math => MINUS,
                                        SpinboxIcons::Chevrons => CHEVRON_DOWN,
                                    })
                                    .on_press(|ex| ex.emit(SpinboxEvent::Decrement));
                            }
                        }
                    })
                    .class("icon")
                    .font("vizia_icons")
                    .class("spinbox-button");
            })
            .toggle_class("horizontal", Spinbox::kind.map(|kind| kind == &SpinboxKind::Horizontal))
            .toggle_class("vertical", Spinbox::kind.map(|kind| kind == &SpinboxKind::Vertical))
            .navigable(true)
    }
}

impl<'a> Handle<'a, Spinbox> {
    pub fn on_increment<F>(self, callback: F) -> Self
    where
        F: 'static + Fn(&mut EventContext) + Send + Sync,
    {
        self.modify(|spinbox: &mut Spinbox| spinbox.on_increment = Some(Box::new(callback)))
    }

    pub fn on_decrement<F>(self, callback: F) -> Self
    where
        F: 'static + Fn(&mut EventContext) + Send + Sync,
    {
        self.modify(|spinbox: &mut Spinbox| spinbox.on_decrement = Some(Box::new(callback)))
    }
}

impl View for Spinbox {
    fn element(&self) -> Option<&'static str> {
        Some("spinbox")
    }

    fn event(&mut self, cx: &mut EventContext, event: &mut Event) {
        event.map(|spinbox_event, _| match spinbox_event {
            SpinboxEvent::Increment => {
                if let Some(callback) = &self.on_increment {
                    (callback)(cx)
                }
            }

            SpinboxEvent::Decrement => {
                if let Some(callback) = &self.on_decrement {
                    (callback)(cx)
                }
            }
        });
    }
}<|MERGE_RESOLUTION|>--- conflicted
+++ resolved
@@ -35,11 +35,7 @@
     where
         <L as Lens>::Target: Data + ToString,
     {
-<<<<<<< HEAD
-        Self::custom(cx, move |cx| Label::new(cx, lens), kind, icons)
-=======
-        Self::custom(cx, move |cx| Label::new(cx, lens.clone()), kind)
->>>>>>> 42cd2261
+        Self::custom(cx, move |cx| Label::new(cx, lens.clone()), kind, icons)
     }
 
     pub fn custom<F, V>(
