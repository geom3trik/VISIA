--- conflicted
+++ resolved
@@ -416,15 +416,12 @@
         should_redraw = true;
     }
 
-<<<<<<< HEAD
-=======
     if style.border_style.link(entity, matched_rules) {
         should_redraw = true;
     }
 
     // Corner
 
->>>>>>> ef9405e2
     if style.corner_top_left_shape.link(entity, matched_rules) {
         should_redraw = true;
     }
@@ -540,14 +537,11 @@
         should_reflow = true;
     }
 
-<<<<<<< HEAD
-=======
     if style.text_align.link(entity, matched_rules) {
         should_redraw = true;
         should_reflow = true;
     }
 
->>>>>>> ef9405e2
     if style.text_overflow.link(entity, matched_rules) {
         should_redraw = true;
         should_reflow = true;
