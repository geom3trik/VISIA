//! Provides types for adapting an application to a particular language or regional peculiarities.
//!
//! # Language Translation
//!
//! Vizia provides the ability to dynamically translate text using [fluent](https://projectfluent.org/). Fluent provides a syntax for describing how text should be translated into different languages.
//! The [fluent syntax guide](https://projectfluent.org/fluent/guide/) contains more information on the fluent syntax.
//!
//! ## Adding Fluent Files
//! Before text can be translated, one or more fluent files must be added to an application with the corresponding locale:
//! ```ignore
//! # use vizia_core::prelude::*;
//! # let mut cx = &mut Context::default();
//! // Adds a fluent file to the application resource manager.
//! // This file is then used for translations to the corresponding locale.
//! cx.add_translation(
//!     "en-US".parse().unwrap(),
//!     include_str!("resources/en-US/translation.ftl").to_owned(),
//! );
//!
//! ```
//!
//! ## Setting the Locale
//! The application will use the system locale by default, however an environment event can be used to set a custom locale.
//! If no fluent file can be found for the specified locale, then a fallback fluent file is used from the list of available files.
//! ```ignore
//! # use vizia_core::prelude::*;
//! # let mut cx = &mut Context::default();
//! // Sets the current locale to en-US, regardless of the system locale
//! cx.emit(EnvironmentEvent::SetLocale("en-US".parse().unwrap()));
//! ```
//!
//! ## Basic Translation
//! Use the [`Localized`] type to specify a translation key to be used with fluent files. The key is then used to look up the corresponding translation.
//! ```ignore
//! # use vizia_core::prelude::*;
//! # let mut cx = &mut Context::default();
//! Label::new(cx, Localized::new("hello-world"));
//! ```
//! The markup in the loaded fluent (.ftl) files defines the translations for a particular key. The translation used depends on the application locale, which can be queried from [`Environment`].
//! ```ftl
//! // en-US/hello.ftl
//! hello-world = Hello, world!
//! ```
//! ```ftl
//! // fr/hello.ftl
//! hello-world = Bonjour, monde!
//! ```
//!
//! ## Variables
//! Data from the application can be inserted into translated text using a [placeable](https://projectfluent.org/fluent/guide/variables.html).
//! The variable is enclosed in curly braces and prefixed with a `$` symbol.
//! ```ftl
//! welcome = Welcome, { $user }!
//! ```
//! The [`Localized`] type provides two methods for referencing a variable. The `arg_const(...)` method allows a keyed value to be inserted into the translation.
//! ```ignore
//! # use vizia_core::prelude::*;
//! # let mut cx = &mut Context::default();
//! Label::new(cx, Localized::new("welcome").arg_const("user", "Jane"));
//! ```
//! While the `arg(...)` method allows a keyed lens to be used, binding the fluent variable to a piece of application data, and updating when that data changes.
//! ```ignore
//! # use vizia_core::prelude::*;
//! # let mut cx = &mut Context::default();
//! # #[derive(Lens)]
//! # pub struct AppData {
//! #   user: String,
//! # }
//! Label::new(cx, Localized::new("welcome").arg("user", AppData::user));
//! ```

use crate::prelude::*;
use fluent_bundle::FluentArgs;
use fluent_bundle::FluentValue;
use std::collections::HashMap;
use std::rc::Rc;

pub(crate) trait FluentStore {
    fn get_val(&self, cx: &EventContext) -> FluentValue<'static>;
    fn get_val2(&self, cx: &Context) -> FluentValue<'static>;
    fn make_clone(&self) -> Box<dyn FluentStore>;
    fn bind(&self, cx: &mut Context, closure: Box<dyn Fn(&mut Context)>);
}

#[derive(Copy, Clone, Debug)]
pub(crate) struct LensState<L> {
    lens: L,
}

#[derive(Copy, Clone, Debug)]
pub(crate) struct ValState<T> {
    val: T,
}

impl<L> FluentStore for LensState<L>
where
    L: Lens,
    <L as Lens>::Target: Into<FluentValue<'static>> + Data,
{
<<<<<<< HEAD
    fn get_val(&self, cx: &Context) -> FluentValue<'static> {
        self.lens
            .view(
                cx.data()
                    .expect("Failed to get data from context. Has it been built into the tree?"),
            )
            .map(|t| t.into_owned().into())
            .unwrap_or_else(|| "".into())
=======
    fn get_val(&self, cx: &EventContext) -> FluentValue<'static> {
        self.lens.view(
            cx.data().expect("Failed to get data from context. Has it been built into the tree?"),
            |data| match data {
                Some(x) => x.clone().into(),
                None => "".into(),
            },
        )
    }

    fn get_val2(&self, cx: &Context) -> FluentValue<'static> {
        self.lens.view(
            cx.data().expect("Failed to get data from context. Has it been built into the tree?"),
            |data| match data {
                Some(x) => x.clone().into(),
                None => "".into(),
            },
        )
>>>>>>> 9a1875f5
    }

    fn make_clone(&self) -> Box<dyn FluentStore> {
        Box::new(self.clone())
    }

    fn bind(&self, cx: &mut Context, closure: Box<dyn Fn(&mut Context)>) {
        Binding::new(cx, self.lens.clone(), move |cx, _| closure(cx));
    }
}

impl<T> FluentStore for ValState<T>
where
    T: 'static + Clone + Into<FluentValue<'static>>,
{
    fn get_val(&self, _cx: &EventContext) -> FluentValue<'static> {
        self.val.clone().into()
    }

    fn get_val2(&self, _cx: &Context) -> FluentValue<'static> {
        self.val.clone().into()
    }

    fn make_clone(&self) -> Box<dyn FluentStore> {
        Box::new(self.clone())
    }

    fn bind(&self, cx: &mut Context, closure: Box<dyn Fn(&mut Context)>) {
        closure(cx);
    }
}

/// A type which formats a localized message with any number of named arguments.
pub struct Localized {
    key: String,
    args: HashMap<String, Box<dyn FluentStore>>,
    map: Rc<dyn Fn(&str) -> String + 'static>,
}

impl PartialEq for Localized {
    fn eq(&self, other: &Self) -> bool {
        self.key == other.key
    }
}

impl Clone for Localized {
    fn clone(&self) -> Self {
        Self {
            key: self.key.clone(),
            args: self.args.iter().map(|(k, v)| (k.clone(), v.make_clone())).collect(),
            map: self.map.clone(),
        }
    }
}

impl Localized {
    fn get_args(&self, cx: &EventContext) -> FluentArgs {
        let mut res = FluentArgs::new();
        for (name, arg) in &self.args {
            res.set(name.to_owned(), arg.get_val(cx));
        }
        res
    }

    fn get_args2(&self, cx: &Context) -> FluentArgs {
        let mut res = FluentArgs::new();
        for (name, arg) in &self.args {
            res.set(name.to_owned(), arg.get_val2(cx));
        }
        res
    }

    /// Creates a new Localized type with a given key.
    ///
    /// The given key is used to retrieve a translation from a fluent bundle resource.
    ///
    /// # Example
    /// ```no_run
    /// # use vizia_core::prelude::*;
    /// # use vizia_derive::*;
    /// # use vizia_winit::application::Application;
    /// Application::new(|cx|{
    ///     Label::new(cx, Localized::new("key"));
    /// })
    /// .run();
    pub fn new(key: &str) -> Self {
        Self { key: key.to_owned(), args: HashMap::new(), map: Rc::new(|s| s.to_string()) }
    }

    /// Sets a mapping function to apply to the translated text.
    pub fn map(mut self, mapping: impl Fn(&str) -> String + 'static) -> Self {
        self.map = Rc::new(mapping);

        self
    }

    /// Add a variable argument binding to the Localized type.
    ///
    /// Takes a key name and a lens to the value for the argument.
    ///
    /// # Example
    /// ```no_run
    /// # use vizia_core::prelude::*;
    /// # use vizia_derive::*;
    /// # use vizia_winit::application::Application;
    /// # #[derive(Lens)]
    /// # struct AppData {
    /// #   value: i32,
    /// # }
    /// # impl Model for AppData {}
    /// Application::new(|cx|{
    ///     
    ///     AppData {
    ///         value: 5,
    ///     }.build(cx);
    ///
    ///     Label::new(cx, Localized::new("key").arg("value", AppData::value));
    /// })
    /// .run();
    pub fn arg<L>(mut self, key: &str, lens: L) -> Self
    where
        L: Lens,
        <L as Lens>::Target: Into<FluentValue<'static>> + Data,
    {
        self.args.insert(key.to_owned(), Box::new(LensState { lens }));
        self
    }

    /// Add a constant argument to the Localized type.
    ///
    /// Takes a key name and a value for the argument.
    ///
    /// # Example
    /// ```no_run
    /// # use vizia_core::prelude::*;
    /// # use vizia_winit::application::Application;
    /// Application::new(|cx|{
    ///
    ///     Label::new(cx, Localized::new("key").arg_const("value", 32));
    /// })
    /// .run();
    pub fn arg_const<T: Into<FluentValue<'static>> + Data>(mut self, key: &str, val: T) -> Self {
        self.args.insert(key.to_owned(), Box::new(ValState { val }));
        self
    }
}

impl Res<String> for Localized {
    fn get_val(&self, cx: &impl DataContext) -> String {
        let cx = cx.as_context().expect("Failed to get context");
        let locale = &cx.environment().locale;
        let bundle = cx.resource_manager.current_translation(locale);
        let message = if let Some(msg) = bundle.get_message(&self.key) {
            msg
        } else {
            return (self.map)(&self.key);
        };

        let value = if let Some(value) = message.value() {
            value
        } else {
            return (self.map)(&self.key);
        };

        let mut err = vec![];
        let args = self.get_args2(cx);
        let res = bundle.format_pattern(value, Some(&args), &mut err);

        if err.is_empty() {
            (self.map)(&res)
        } else {
            format!("{} {{ERROR: {:?}}}", res, err)
        }
    }

    fn set_or_bind<F>(&self, cx: &mut Context, entity: Entity, closure: F)
    where
<<<<<<< HEAD
        F: 'static + Clone + Fn(&mut Context, Entity, &Localized),
=======
        F: 'static + Clone + Fn(&mut EventContext, String),
>>>>>>> 9a1875f5
    {
        let self2 = self.clone();
        cx.with_current(entity, move |cx| {
            Binding::new(cx, Environment::locale, move |cx, _| {
                let lenses = self2.args.values().map(|x| x.make_clone()).collect::<Vec<_>>();
                let self3 = self2.clone();
                let closure = closure.clone();
                bind_recursive(cx, &lenses, move |cx| {
<<<<<<< HEAD
                    closure(cx, entity, &self3);
=======
                    let val = self3.get_val(cx);
                    let cx = &mut EventContext::new_with_current(cx, entity);
                    closure(cx, val);
>>>>>>> 9a1875f5
                });
            });
        });
    }
}

fn bind_recursive<F>(cx: &mut Context, lenses: &[Box<dyn FluentStore>], closure: F)
where
    F: 'static + Clone + Fn(&mut Context),
{
    if let Some((lens, rest)) = lenses.split_last() {
        let rest = rest.iter().map(|x| x.make_clone()).collect::<Vec<_>>();
        lens.bind(
            cx,
            Box::new(move |cx| {
                bind_recursive(cx, &rest, closure.clone());
            }),
        );
    } else {
        closure(cx);
    }
}

impl<T: ToString> ToStringLocalized for T {
    fn to_string_local(&self, _cx: &EventContext) -> String {
        self.to_string()
    }
}

pub trait ToStringLocalized {
    fn to_string_local(&self, cx: &EventContext) -> String;
}

impl ToStringLocalized for Localized {
    fn to_string_local(&self, cx: &EventContext) -> String {
        let locale = &cx.environment().locale;
        let bundle = cx.resource_manager.current_translation(locale);
        let message = if let Some(msg) = bundle.get_message(&self.key) {
            msg
        } else {
            // Warn here of missing key
            return (self.map)(&self.key);
        };

        let value = if let Some(value) = message.value() {
            value
        } else {
            // Warn here of missing value
            return (self.map)(&self.key);
        };

        let mut err = vec![];
        let args = self.get_args(cx);
        let res = bundle.format_pattern(value, Some(&args), &mut err);

        if err.is_empty() {
            (self.map)(&res)
        } else {
            format!("{} {{ERROR: {:?}}}", res, err)
        }
    }
}<|MERGE_RESOLUTION|>--- conflicted
+++ resolved
@@ -97,8 +97,7 @@
     L: Lens,
     <L as Lens>::Target: Into<FluentValue<'static>> + Data,
 {
-<<<<<<< HEAD
-    fn get_val(&self, cx: &Context) -> FluentValue<'static> {
+    fn get_val(&self, cx: &EventContext) -> FluentValue<'static> {
         self.lens
             .view(
                 cx.data()
@@ -106,26 +105,16 @@
             )
             .map(|t| t.into_owned().into())
             .unwrap_or_else(|| "".into())
-=======
-    fn get_val(&self, cx: &EventContext) -> FluentValue<'static> {
-        self.lens.view(
-            cx.data().expect("Failed to get data from context. Has it been built into the tree?"),
-            |data| match data {
-                Some(x) => x.clone().into(),
-                None => "".into(),
-            },
-        )
     }
 
     fn get_val2(&self, cx: &Context) -> FluentValue<'static> {
-        self.lens.view(
-            cx.data().expect("Failed to get data from context. Has it been built into the tree?"),
-            |data| match data {
-                Some(x) => x.clone().into(),
-                None => "".into(),
-            },
-        )
->>>>>>> 9a1875f5
+        self.lens
+            .view(
+                cx.data()
+                    .expect("Failed to get data from context. Has it been built into the tree?"),
+            )
+            .map(|t| t.into_owned().into())
+            .unwrap_or_else(|| "".into())
     }
 
     fn make_clone(&self) -> Box<dyn FluentStore> {
@@ -303,11 +292,7 @@
 
     fn set_or_bind<F>(&self, cx: &mut Context, entity: Entity, closure: F)
     where
-<<<<<<< HEAD
-        F: 'static + Clone + Fn(&mut Context, Entity, &Localized),
-=======
-        F: 'static + Clone + Fn(&mut EventContext, String),
->>>>>>> 9a1875f5
+        F: 'static + Clone + Fn(&mut EventContext, &Localized),
     {
         let self2 = self.clone();
         cx.with_current(entity, move |cx| {
@@ -316,13 +301,9 @@
                 let self3 = self2.clone();
                 let closure = closure.clone();
                 bind_recursive(cx, &lenses, move |cx| {
-<<<<<<< HEAD
-                    closure(cx, entity, &self3);
-=======
                     let val = self3.get_val(cx);
                     let cx = &mut EventContext::new_with_current(cx, entity);
                     closure(cx, val);
->>>>>>> 9a1875f5
                 });
             });
         });
