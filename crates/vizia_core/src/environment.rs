<<<<<<< HEAD
use crate::prelude::LensValue;
use crate::{model::Model, prelude::Wrapper};
=======
//! A model for system specific state which can be accessed by any model or view.
use crate::{model::Model, prelude::Wrapper, window::WindowEvent};
>>>>>>> 29d76c39
use unic_langid::LanguageIdentifier;
use vizia_derive::Lens;

#[derive(Debug, Default, Clone, Copy, PartialEq, Eq)]
pub enum ThemeMode {
    #[default]
    DarkMode,
    LightMode,
}

use crate::{binding::Lens, context::EventContext, events::Event};

#[derive(Debug, Clone, PartialEq, Eq)]
pub enum AppTheme {
    /// System theme, if we choose this as our theme vizia
    /// will follow system theme in supported platforms.
    System,
    /// builtin vizia themes
    BuiltIn(ThemeMode),
    // Custom(String),
}

#[derive(Lens)]
pub struct Theme {
    /// The current application theme
    pub app_theme: AppTheme,
    /// The current system theme
    pub sys_theme: Option<ThemeMode>,
}

impl Default for Theme {
    fn default() -> Self {
        Self { app_theme: AppTheme::BuiltIn(ThemeMode::LightMode), sys_theme: None }
    }
}

impl Theme {
    pub fn get_current_theme(&self) -> ThemeMode {
        match self.app_theme {
            AppTheme::System => self.sys_theme.unwrap_or_default(),
            AppTheme::BuiltIn(theme) => theme,
        }
    }
}

/// A model for system specific state which can be accessed by any model or view.
#[derive(Lens)]
pub struct Environment {
    /// The locale used for localization.
    pub locale: LanguageIdentifier,
    /// Current application and system theme.
    pub theme: Theme,
}

impl Default for Environment {
    fn default() -> Self {
        Environment::new()
    }
}

impl Environment {
    pub fn new() -> Self {
        let locale = sys_locale::get_locale().and_then(|l| l.parse().ok()).unwrap_or_default();

        Self { locale, theme: Theme::default() }
    }
}

/// Events for setting the state in the [Environment].
pub enum EnvironmentEvent {
    /// Set the locale used for the whole application.
    SetLocale(LanguageIdentifier),
    /// Set the default theme mode.
    // TODO: add SetSysTheme event when the winit `set_theme` fixed.
    SetThemeMode(AppTheme),
    /// Reset the locale to use the system provided locale.
    UseSystemLocale,
    /// Alternate between dark and light theme modes.
    ToggleThemeMode,
}

impl Model for Environment {
    fn event(&mut self, cx: &mut EventContext, event: &mut Event) {
        event.map(|event, _| match event {
            EnvironmentEvent::SetLocale(locale) => {
                self.locale = locale.clone();
            }

            EnvironmentEvent::SetThemeMode(theme) => {
                self.theme.app_theme = theme.to_owned();

                cx.set_theme_mode(self.theme.get_current_theme());
                cx.reload_styles().unwrap();
            }

            EnvironmentEvent::UseSystemLocale => {
                self.locale =
                    sys_locale::get_locale().map(|l| l.parse().unwrap()).unwrap_or_default();
            }

            EnvironmentEvent::ToggleThemeMode => {
                let theme_mode = match self.theme.get_current_theme() {
                    ThemeMode::DarkMode => ThemeMode::LightMode,
                    ThemeMode::LightMode => ThemeMode::DarkMode,
                };

                self.theme.app_theme = AppTheme::BuiltIn(theme_mode);

                cx.set_theme_mode(theme_mode);
                cx.reload_styles().unwrap();
            }
        });

        event.map(|event, _| match event {
            WindowEvent::ThemeChanged(theme) => {
                self.theme.sys_theme = Some(*theme);
                if self.theme.app_theme == AppTheme::System {
                    cx.set_theme_mode(*theme);
                    cx.reload_styles().unwrap();
                }
            }
            _ => (),
        })
    }
}<|MERGE_RESOLUTION|>--- conflicted
+++ resolved
@@ -1,10 +1,6 @@
-<<<<<<< HEAD
 use crate::prelude::LensValue;
-use crate::{model::Model, prelude::Wrapper};
-=======
 //! A model for system specific state which can be accessed by any model or view.
 use crate::{model::Model, prelude::Wrapper, window::WindowEvent};
->>>>>>> 29d76c39
 use unic_langid::LanguageIdentifier;
 use vizia_derive::Lens;
 
