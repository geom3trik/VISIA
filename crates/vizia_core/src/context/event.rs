--- conflicted
+++ resolved
@@ -37,13 +37,8 @@
     pub(crate) views: &'a mut FnvHashMap<Entity, Box<dyn ViewHandler>>,
     listeners:
         &'a mut HashMap<Entity, Box<dyn Fn(&mut dyn ViewHandler, &mut EventContext, &mut Event)>>,
-<<<<<<< HEAD
     pub resource_manager: &'a mut ResourceManager,
-    pub text_context: &'a TextContext,
-=======
-    pub resource_manager: &'a ResourceManager,
     pub text_context: &'a mut TextContext,
->>>>>>> 8359c4df
     pub modifiers: &'a Modifiers,
     pub mouse: &'a MouseState<Entity>,
     pub(crate) event_queue: &'a mut VecDeque<Event>,
@@ -69,13 +64,8 @@
             data: &cx.data,
             views: &mut cx.views,
             listeners: &mut cx.listeners,
-<<<<<<< HEAD
             resource_manager: &mut cx.resource_manager,
-            text_context: &cx.text_context,
-=======
-            resource_manager: &cx.resource_manager,
             text_context: &mut cx.text_context,
->>>>>>> 8359c4df
             modifiers: &cx.modifiers,
             mouse: &cx.mouse,
             event_queue: &mut cx.event_queue,
@@ -327,7 +317,6 @@
         self.style.needs_redraw = true;
     }
 
-<<<<<<< HEAD
     pub fn set_theme_mode(&mut self, theme_mode: ThemeMode) {
         if !self.ignore_default_theme {
             match theme_mode {
@@ -340,11 +329,11 @@
                 }
             }
         }
-=======
+    }
+
     pub fn needs_relayout(&mut self) {
         self.style.needs_relayout = true;
         self.style.needs_redraw = true;
->>>>>>> 8359c4df
     }
 
     pub fn reload_styles(&mut self) -> Result<(), std::io::Error> {
