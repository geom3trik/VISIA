use std::any::{Any, TypeId};
use std::collections::{BinaryHeap, HashMap, HashSet, VecDeque};
#[cfg(feature = "clipboard")]
use std::error::Error;
use std::rc::Rc;

use femtovg::Transform2D;
use fnv::FnvHashMap;
use instant::{Duration, Instant};
use vizia_style::{ClipPath, Filter, Scale, Translate};

use crate::animation::{AnimId, Interpolator};
use crate::cache::CachedData;
use crate::environment::ThemeMode;
use crate::events::{TimedEvent, TimedEventHandle, Timer, TimerState, ViewHandler};
use crate::model::ModelDataStore;
use crate::prelude::*;
use crate::resource::ResourceManager;
use crate::style::{Abilities, IntoTransform, PseudoClassFlags, Style, SystemFlags};
use crate::window::DropData;
use vizia_id::GenerationalId;
use vizia_input::{Modifiers, MouseState};
use vizia_storage::SparseSet;

use crate::context::EmitContext;
use crate::text::TextContext;
#[cfg(feature = "clipboard")]
use copypasta::ClipboardProvider;

use super::{DARK_THEME, LIGHT_THEME};

/// A context used when handling events.
///
/// The [`EventContext`] is provided by the [`event`](crate::prelude::View::event) method in [`View`], or the [`event`](crate::model::Model::event) method in [`Model`], and can be used to mutably access the
/// desired style and layout properties of the current view.
///
/// # Example
/// ```
/// # use vizia_core::prelude::*;
/// # use vizia_core::vg;
/// # let cx = &mut Context::default();
///
/// pub struct CustomView {}
///
/// impl CustomView {
///     pub fn new(cx: &mut Context) -> Handle<Self> {
///         Self{}.build(cx, |_|{})
///     }
/// }
///
/// impl View for CustomView {
///     fn event(&mut self, cx: &mut EventContext, event: &mut Event) {
///         event.map(|window_event, _| match window_event {
///             WindowEvent::Press{..} => {
///                 // Change the view background color to red when pressed.
///                 cx.set_background_color(Color::red());
///             }
///
///             _=> {}
///         });
///     }
/// }
/// ```
pub struct EventContext<'a> {
    pub(crate) current: Entity,
    pub(crate) captured: &'a mut Entity,
    pub(crate) focused: &'a mut Entity,
    pub(crate) hovered: &'a Entity,
    pub(crate) style: &'a mut Style,
    pub(crate) entity_identifiers: &'a HashMap<String, Entity>,
    pub cache: &'a mut CachedData,
    pub(crate) tree: &'a Tree<Entity>,
    pub(crate) data: &'a mut SparseSet<ModelDataStore>,
    pub(crate) views: &'a mut FnvHashMap<Entity, Box<dyn ViewHandler>>,
    pub(crate) listeners:
        &'a mut HashMap<Entity, Box<dyn Fn(&mut dyn ViewHandler, &mut EventContext, &mut Event)>>,
    pub(crate) resource_manager: &'a mut ResourceManager,
    pub(crate) text_context: &'a mut TextContext,
    pub(crate) modifiers: &'a Modifiers,
    pub(crate) mouse: &'a MouseState<Entity>,
    pub(crate) event_queue: &'a mut VecDeque<Event>,
    pub(crate) event_schedule: &'a mut BinaryHeap<TimedEvent>,
    pub(crate) next_event_id: &'a mut usize,
    pub(crate) timers: &'a mut Vec<TimerState>,
    pub(crate) running_timers: &'a mut BinaryHeap<TimerState>,
    cursor_icon_locked: &'a mut bool,
    window_size: &'a mut WindowSize,
    user_scale_factor: &'a mut f64,
    #[cfg(feature = "clipboard")]
    clipboard: &'a mut Box<dyn ClipboardProvider>,
    event_proxy: &'a mut Option<Box<dyn crate::context::EventProxy>>,
    pub(crate) ignore_default_theme: &'a bool,
    pub(crate) drop_data: &'a mut Option<DropData>,
}

macro_rules! get_length_property {
    (
        $(#[$meta:meta])*
        $name:ident
    ) => {
        $(#[$meta])*
        pub fn $name(&self) -> f32 {
            if let Some(length) = self.style.$name.get(self.current) {
                let bounds = self.bounds();

                let px = length.to_pixels(bounds.w.min(bounds.h), self.scale_factor());
                return px.round();
            }

            0.0
        }
    };
}

impl<'a> EventContext<'a> {
    pub fn new(cx: &'a mut Context) -> Self {
        Self {
            current: cx.current,
            captured: &mut cx.captured,
            focused: &mut cx.focused,
            hovered: &cx.hovered,
            entity_identifiers: &cx.entity_identifiers,
            style: &mut cx.style,
            cache: &mut cx.cache,
            tree: &cx.tree,
            data: &mut cx.data,
            views: &mut cx.views,
            listeners: &mut cx.listeners,
            resource_manager: &mut cx.resource_manager,
            text_context: &mut cx.text_context,
            modifiers: &cx.modifiers,
            mouse: &cx.mouse,
            event_queue: &mut cx.event_queue,
            event_schedule: &mut cx.event_schedule,
            next_event_id: &mut cx.next_event_id,
            timers: &mut cx.timers,
            running_timers: &mut cx.running_timers,
            cursor_icon_locked: &mut cx.cursor_icon_locked,
            window_size: &mut cx.window_size,
            user_scale_factor: &mut cx.user_scale_factor,
            #[cfg(feature = "clipboard")]
            clipboard: &mut cx.clipboard,
            event_proxy: &mut cx.event_proxy,
            ignore_default_theme: &cx.ignore_default_theme,
            drop_data: &mut cx.drop_data,
        }
    }

    pub fn new_with_current(cx: &'a mut Context, current: Entity) -> Self {
        Self {
            current,
            captured: &mut cx.captured,
            focused: &mut cx.focused,
            hovered: &cx.hovered,
            entity_identifiers: &cx.entity_identifiers,
            style: &mut cx.style,
            cache: &mut cx.cache,
            tree: &cx.tree,
            data: &mut cx.data,
            views: &mut cx.views,
            listeners: &mut cx.listeners,
            resource_manager: &mut cx.resource_manager,
            text_context: &mut cx.text_context,
            modifiers: &cx.modifiers,
            mouse: &cx.mouse,
            event_queue: &mut cx.event_queue,
            event_schedule: &mut cx.event_schedule,
            next_event_id: &mut cx.next_event_id,
            timers: &mut cx.timers,
            running_timers: &mut cx.running_timers,
            cursor_icon_locked: &mut cx.cursor_icon_locked,
            window_size: &mut cx.window_size,
            user_scale_factor: &mut cx.user_scale_factor,
            #[cfg(feature = "clipboard")]
            clipboard: &mut cx.clipboard,
            event_proxy: &mut cx.event_proxy,
            ignore_default_theme: &cx.ignore_default_theme,
            drop_data: &mut cx.drop_data,
        }
    }

    pub fn get_view<V: View>(&self) -> Option<&V> {
        self.views.get(&self.current).and_then(|view| view.downcast_ref::<V>())
    }

    /// Returns the [Entity] id associated with the given identifier.
    pub fn resolve_entity_identifier(&self, id: &str) -> Option<Entity> {
        self.entity_identifiers.get(id).cloned()
    }

    /// Returns the [Entity] id of the current view.
    pub fn current(&self) -> Entity {
        self.current
    }

    /// Returns a reference to the keyboard modifiers state.
    pub fn modifiers(&self) -> &Modifiers {
        self.modifiers
    }

    /// Returns a reference to the mouse state.
    pub fn mouse(&self) -> &MouseState<Entity> {
        self.mouse
    }

    pub fn nth_child(&self, n: usize) -> Option<Entity> {
        self.tree.get_child(self.current, n)
    }

    pub fn last_child(&self) -> Option<Entity> {
        self.tree.get_last_child(self.current).copied()
    }

    pub fn with_current<T>(&mut self, entity: Entity, f: impl FnOnce(&mut Self) -> T) -> T {
        let prev = self.current();
        self.current = entity;
        let ret = (f)(self);
        self.current = prev;
        ret
    }

    // Returns true if in a drop state.
    pub fn has_drop_data(&self) -> bool {
        self.drop_data.is_some()
    }

    /// Returns the bounds of the current view.
    pub fn bounds(&self) -> BoundingBox {
        self.cache.get_bounds(self.current)
    }

    pub fn set_bounds(&mut self, bounds: BoundingBox) {
        self.cache.set_bounds(self.current, bounds);
    }

    /// Returns the scale factor.
    pub fn scale_factor(&self) -> f32 {
        self.style.dpi_factor as f32
    }

    /// Converts logical points to physical pixels.
    pub fn logical_to_physical(&self, logical: f32) -> f32 {
        self.style.logical_to_physical(logical)
    }

    /// Convert physical pixels to logical points.
    pub fn physical_to_logical(&self, physical: f32) -> f32 {
        self.style.physical_to_logical(physical)
    }

    /// Returns the clip bounds of the current view.
    pub fn clip_region(&self) -> BoundingBox {
        let bounds = self.bounds();
        let overflowx = self.style.overflowx.get(self.current).copied().unwrap_or_default();
        let overflowy = self.style.overflowy.get(self.current).copied().unwrap_or_default();

        // let root_bounds = self.cache.get_bounds(Entity::root());

        let scale = self.scale_factor();

        let clip_bounds = self
            .style
            .clip_path
            .get(self.current)
            .map(|clip| match clip {
                ClipPath::Auto => bounds,
                ClipPath::Shape(rect) => bounds.shrink_sides(
                    rect.3.to_pixels(bounds.w, scale),
                    rect.0.to_pixels(bounds.h, scale),
                    rect.1.to_pixels(bounds.w, scale),
                    rect.2.to_pixels(bounds.h, scale),
                ),
            })
            .unwrap_or(bounds);

        let root_bounds: BoundingBox =
            BoundingBox { x: -f32::MAX / 2.0, y: -f32::MAX / 2.0, w: f32::MAX, h: f32::MAX };

        match (overflowx, overflowy) {
            (Overflow::Visible, Overflow::Visible) => root_bounds,
            (Overflow::Hidden, Overflow::Visible) => {
                let left = clip_bounds.left();
                let right = clip_bounds.right();
                let top = root_bounds.top();
                let bottom = root_bounds.bottom();
                BoundingBox::from_min_max(left, top, right, bottom)
            }
            (Overflow::Visible, Overflow::Hidden) => {
                let left = root_bounds.left();
                let right = root_bounds.right();
                let top = clip_bounds.top();
                let bottom = clip_bounds.bottom();
                BoundingBox::from_min_max(left, top, right, bottom)
            }
            (Overflow::Hidden, Overflow::Hidden) => clip_bounds,
        }
    }

    /// Returns the transform of the current view.
    pub fn transform(&self) -> Transform2D {
        let mut transform = Transform2D::identity();

        let bounds = self.bounds();
        let scale_factor = self.scale_factor();

        // Apply transform origin.
        let mut origin = self
            .style
            .transform_origin
            .get(self.current)
            .map(|transform_origin| {
                let mut origin = Transform2D::new_translation(bounds.left(), bounds.top());
                let offset = transform_origin.as_transform(bounds, scale_factor);
                origin.premultiply(&offset);
                origin
            })
            .unwrap_or(Transform2D::new_translation(bounds.center().0, bounds.center().1));
        transform.premultiply(&origin);
        origin.inverse();

        // Apply translation.
        if let Some(translate) = self.style.translate.get(self.current) {
            transform.premultiply(&translate.as_transform(bounds, scale_factor));
        }

        // Apply rotation.
        if let Some(rotate) = self.style.rotate.get(self.current) {
            transform.premultiply(&rotate.as_transform(bounds, scale_factor));
        }

        // Apply scaling.
        if let Some(scale) = self.style.scale.get(self.current) {
            transform.premultiply(&scale.as_transform(bounds, scale_factor));
        }

        // Apply transform functions.
        if let Some(transforms) = self.style.transform.get(self.current) {
            // Check if the transform is currently animating
            // Get the animation state
            // Manually interpolate the value to get the overall transform for the current frame
            if let Some(animation_state) = self.style.transform.get_active_animation(self.current) {
                if let Some(start) = animation_state.keyframes.first() {
                    if let Some(end) = animation_state.keyframes.last() {
                        let start_transform = start.value.as_transform(bounds, scale_factor);
                        let end_transform = end.value.as_transform(bounds, scale_factor);
                        let t = animation_state.t;
                        let animated_transform =
                            Transform2D::interpolate(&start_transform, &end_transform, t);
                        transform.premultiply(&animated_transform);
                    }
                }
            } else {
                transform.premultiply(&transforms.as_transform(bounds, scale_factor));
            }
        }

        transform.premultiply(&origin);

        transform
    }

    /// Trigger an animation with the given id to play on the current view.
    pub fn play_animation(&mut self, anim_id: impl AnimId, duration: Duration) {
        if let Some(animation_id) = anim_id.get(self) {
            self.style.enqueue_animation(self.current, animation_id, duration);
        }
    }

    /// Trigger an animation with the given id to play on a target view.
    pub fn play_animation_for(&mut self, anim_id: impl AnimId, target: &str, duration: Duration) {
        if let Some(target_entity) = self.resolve_entity_identifier(target) {
            if let Some(animation_id) = anim_id.get(self) {
                self.style.enqueue_animation(target_entity, animation_id, duration)
            }
        }
    }

    /// Returns true if the current view is currently animating with the given animation id.
    pub fn is_animating(&self, anim_id: impl AnimId) -> bool {
        if let Some(animation_id) = anim_id.get(self) {
            return self.style.is_animating(self.current, animation_id);
        }

        false
    }

    /// Add a listener to an entity.
    ///
    /// A listener can be used to handle events which would not normally propagate to the entity.
    /// For example, mouse events when a different entity has captured them. Useful for things like
    /// closing a popup when clicking outside of its bounding box.
    pub fn add_listener<F, W>(&mut self, listener: F)
    where
        W: View,
        F: 'static + Fn(&mut W, &mut EventContext, &mut Event),
    {
        self.listeners.insert(
            self.current,
            Box::new(move |event_handler, context, event| {
                if let Some(widget) = event_handler.downcast_mut::<W>() {
                    (listener)(widget, context, event);
                }
            }),
        );
    }

    /// Sets the language used by the application for localization.
    pub fn set_language(&mut self, lang: LanguageIdentifier) {
        if let Some(mut model_data_store) = self.data.remove(Entity::root()) {
            if let Some(model) = model_data_store.models.get_mut(&TypeId::of::<Environment>()) {
                model.event(self, &mut Event::new(EnvironmentEvent::SetLocale(lang)));
            }

            self.data.insert(Entity::root(), model_data_store);
        }
    }

    /// Capture mouse input for the current view.
    pub fn capture(&mut self) {
        *self.captured = self.current;
    }

    /// Release mouse input capture for the current view.
    pub fn release(&mut self) {
        if self.current == *self.captured {
            *self.captured = Entity::null();
        }
    }

    /// Enables or disables PseudoClassFlags for the focus of an entity
    fn set_focus_pseudo_classes(&mut self, focused: Entity, enabled: bool, focus_visible: bool) {
        if let Some(pseudo_classes) = self.style.pseudo_classes.get_mut(focused) {
            pseudo_classes.set(PseudoClassFlags::FOCUS, enabled);
            if !enabled || focus_visible {
                pseudo_classes.set(PseudoClassFlags::FOCUS_VISIBLE, enabled);
            }
        }

        for ancestor in focused.parent_iter(self.tree) {
            let entity = ancestor;
            if let Some(pseudo_classes) = self.style.pseudo_classes.get_mut(entity) {
                pseudo_classes.set(PseudoClassFlags::FOCUS_WITHIN, enabled);
            }
        }
    }

    /// Sets application focus to the current view with the specified focus visibility.
    pub fn focus_with_visibility(&mut self, focus_visible: bool) {
        let old_focus = self.focused();
        let new_focus = self.current();
        self.set_focus_pseudo_classes(old_focus, false, focus_visible);
        if self.current() != self.focused() {
            self.emit_to(old_focus, WindowEvent::FocusOut);
            self.emit_to(new_focus, WindowEvent::FocusIn);
            *self.focused = self.current();
        }
        self.set_focus_pseudo_classes(new_focus, true, focus_visible);

        self.style.needs_restyle();
    }

    /// Sets application focus to the current view using the previous focus visibility.
    ///
    /// Focused elements receive keyboard input events and can be selected with the `:focus` CSS pseudo-class selector.
    pub fn focus(&mut self) {
        let focused = self.focused();
        let old_focus_visible = self
            .style
            .pseudo_classes
            .get_mut(focused)
            .filter(|class| class.contains(PseudoClassFlags::FOCUS_VISIBLE))
            .is_some();
        self.focus_with_visibility(old_focus_visible)
    }

    /// Returns the currently hovered view.
    pub fn hovered(&self) -> Entity {
        *self.hovered
    }

    /// Returns the currently focused view.
    pub fn focused(&self) -> Entity {
        *self.focused
    }

    // PseudoClass Getters

    /// Returns true if the current view is being hovered.
    pub fn is_hovered(&self) -> bool {
        self.hovered() == self.current
    }

    /// Returns true if the current view is active.
    pub fn is_active(&self) -> bool {
        if let Some(pseudo_classes) = self.style.pseudo_classes.get(self.current) {
            pseudo_classes.contains(PseudoClassFlags::ACTIVE)
        } else {
            false
        }
    }

    /// Returns true if the mouse cursor is over the current view.
    pub fn is_over(&self) -> bool {
        if let Some(pseudo_classes) = self.style.pseudo_classes.get(self.current) {
            pseudo_classes.contains(PseudoClassFlags::OVER)
        } else {
            false
        }
    }

    /// Returns true if the current view is focused.
    pub fn is_focused(&self) -> bool {
        self.focused() == self.current
    }

    pub fn is_draggable(&self) -> bool {
        self.style
            .abilities
            .get(self.current)
            .map(|abilities| abilities.contains(Abilities::DRAGGABLE))
            .unwrap_or_default()
    }

    /// Returns true if the current view is disabled.
    pub fn is_disabled(&self) -> bool {
        self.style.disabled.get(self.current()).cloned().unwrap_or_default()
    }

    /// Returns true if the current view is checked.
    pub fn is_checked(&self) -> bool {
        if let Some(pseudo_classes) = self.style.pseudo_classes.get(self.current) {
            pseudo_classes.contains(PseudoClassFlags::CHECKED)
        } else {
            false
        }
    }

    /// Returns true if the view is in a read-only state.
    pub fn is_read_only(&self) -> bool {
        if let Some(pseudo_classes) = self.style.pseudo_classes.get(self.current) {
            pseudo_classes.contains(PseudoClassFlags::READ_ONLY)
        } else {
            false
        }
    }

    //

    /// Prevents the cursor icon from changing until the lock is released.
    pub fn lock_cursor_icon(&mut self) {
        *self.cursor_icon_locked = true;
    }

    /// Releases any cursor icon lock, allowing the cursor icon to be changed.
    pub fn unlock_cursor_icon(&mut self) {
        *self.cursor_icon_locked = false;
        let hovered = *self.hovered;
        let cursor = self.style.cursor.get(hovered).cloned().unwrap_or_default();
        self.emit(WindowEvent::SetCursor(cursor));
    }

    /// Returns true if the cursor icon is locked.
    pub fn is_cursor_icon_locked(&self) -> bool {
        *self.cursor_icon_locked
    }

    pub fn set_drop_data(&mut self, data: impl Into<DropData>) {
        *self.drop_data = Some(data.into())
    }

    /// Get the contents of the system clipboard.
    ///
    /// This may fail for a variety of backend-specific reasons.
    #[cfg(feature = "clipboard")]
    pub fn get_clipboard(&mut self) -> Result<String, Box<dyn Error + Send + Sync + 'static>> {
        self.clipboard.get_contents()
    }

    /// Set the contents of the system clipboard.
    ///
    /// This may fail for a variety of backend-specific reasons.
    #[cfg(feature = "clipboard")]
    pub fn set_clipboard(
        &mut self,
        text: String,
    ) -> Result<(), Box<dyn Error + Send + Sync + 'static>> {
        self.clipboard.set_contents(text)
    }

    /// Toggles the addition/removal of a class name for the current view.
    ///
    /// # Example
    /// ```rust
    /// # use vizia_core::prelude::*;
    /// # let context = &mut Context::default();
    /// # let mut cx = &mut EventContext::new(context);
    /// cx.toggle_class("foo", true);
    /// ```
    pub fn toggle_class(&mut self, class_name: &str, applied: bool) {
        let current = self.current();
        if let Some(class_list) = self.style.classes.get_mut(current) {
            if applied {
                class_list.insert(class_name.to_string());
            } else {
                class_list.remove(class_name);
            }
        } else if applied {
            let mut class_list = HashSet::new();
            class_list.insert(class_name.to_string());
            self.style.classes.insert(current, class_list);
        }

        self.style.needs_restyle();
    }

    /// Returns a reference to the [Environment] model.
    pub fn environment(&self) -> &Environment {
        self.data::<Environment>().unwrap()
    }

    /// Sets the current [theme mode](ThemeMode).
    pub fn set_theme_mode(&mut self, theme_mode: ThemeMode) {
        if !self.ignore_default_theme {
            match theme_mode {
                ThemeMode::LightMode => {
                    self.resource_manager.themes[1] = String::from(LIGHT_THEME);
                }

                ThemeMode::DarkMode => {
                    self.resource_manager.themes[1] = String::from(DARK_THEME);
                }
            }
        }
    }

    /// Marks the current view as needing to be redrawn.
    pub fn needs_redraw(&mut self) {
        self.style.needs_redraw();
    }

    /// Marks the current view as needing a layout computation.
    pub fn needs_relayout(&mut self) {
        self.style.needs_relayout();
        self.style.needs_redraw();
    }

    pub fn needs_restyle(&mut self) {
        self.style.needs_restyle();
    }

    /// Reloads the stylesheets linked to the application.
    pub fn reload_styles(&mut self) -> Result<(), std::io::Error> {
        if self.resource_manager.themes.is_empty() && self.resource_manager.styles.is_empty() {
            return Ok(());
        }

        self.style.remove_rules();

        self.style.clear_style_rules();

        let mut overall_theme = String::new();

        // Reload built-in themes
        for theme in self.resource_manager.themes.iter() {
            overall_theme += theme;
        }

        for style_string in self.resource_manager.styles.iter().flat_map(|style| style.get_style())
        {
            overall_theme += &style_string;
        }

        self.style.parse_theme(&overall_theme);

        self.style.needs_restyle();
        self.style.needs_relayout();
        self.style.needs_redraw();

        Ok(())
    }

    /// Spawns a thread and provides a [ContextProxy] for sending events back to the main thread.
    pub fn spawn<F>(&self, target: F)
    where
        F: 'static + Send + FnOnce(&mut ContextProxy),
    {
        let mut cxp = ContextProxy {
            current: self.current,
            event_proxy: self.event_proxy.as_ref().map(|p| p.make_clone()),
        };

        std::thread::spawn(move || target(&mut cxp));
    }

    pub fn modify<V: View>(&mut self, f: impl FnOnce(&mut V)) {
        if let Some(view) = self
            .views
            .get_mut(&self.current)
            .and_then(|view_handler| view_handler.downcast_mut::<V>())
        {
            (f)(view);
        }
    }

    /// Returns the window's size in logical pixels, before
    /// [`user_scale_factor()`][Self::user_scale_factor()] gets applied to it. If this value changed
    /// during a frame then the window will be resized and a [`WindowEvent::GeometryChanged`] will
    /// be emitted.
    pub fn window_size(&self) -> WindowSize {
        *self.window_size
    }

    /// Change the window size. A [`WindowEvent::GeometryChanged`] will be emitted when the window
    /// has actually changed in size.
    pub fn set_window_size(&mut self, new_size: WindowSize) {
        *self.window_size = new_size;
    }

    /// A scale factor used for uniformly scaling the window independently of any HiDPI scaling.
    /// `window_size` gets multplied with this factor to get the actual logical window size. If this
    /// changes during a frame, then the window will be resized at the end of the frame and a
    /// [`WindowEvent::GeometryChanged`] will be emitted. This can be initialized using
    /// [`WindowDescription::user_scale_factor`](vizia_window::WindowDescription::user_scale_factor).
    pub fn user_scale_factor(&self) -> f64 {
        *self.user_scale_factor
    }

    /// Change the user scale factor size. A [`WindowEvent::GeometryChanged`] will be emitted when the
    /// window has actually changed in size.
    pub fn set_user_scale_factor(&mut self, new_factor: f64) {
        *self.user_scale_factor = new_factor;
        self.style.system_flags.set(SystemFlags::RELAYOUT, true);
        self.style.system_flags.set(SystemFlags::REFLOW, true);
    }

    // TODO: Abstract this to shared trait for all contexts

    // Getters

    /// Returns the background color of the view.
    ///
    /// Returns a transparent color if the view does not have a background color.
    pub fn background_color(&mut self) -> Color {
        self.style.background_color.get(self.current).copied().unwrap_or_default()
    }

    // Setters

    pub fn set_id(&mut self, id: &str) {
        self.style.ids.insert(self.current, id.to_string())
    }

    // Pseudoclass Setters

    /// Sets the hover state of the current view.
    ///
    /// Hovered elements can be selected with the `:hover` CSS pseudo-class selector:
    /// ```css
    /// element:hover {
    ///     background-color: red;
    /// }
    /// ```
    /// Typically this is set by the hover system and should not be set manually.
    pub fn set_hover(&mut self, flag: bool) {
        let current = self.current();
        if let Some(pseudo_classes) = self.style.pseudo_classes.get_mut(current) {
            pseudo_classes.set(PseudoClassFlags::HOVER, flag);
        }

        self.style.needs_restyle();
    }

    /// Set the active state for the current view.
    ///
    /// Active elements can be selected with the `:active` CSS pseudo-class selector:
    /// ```css
    /// element:active {
    ///     background-color: red;
    /// }
    /// ```
    pub fn set_active(&mut self, active: bool) {
        if let Some(pseudo_classes) = self.style.pseudo_classes.get_mut(self.current) {
            pseudo_classes.set(PseudoClassFlags::ACTIVE, active);
        }

        self.style.needs_restyle();
    }

    pub fn set_read_only(&mut self, flag: bool) {
        let current = self.current();
        if let Some(pseudo_classes) = self.style.pseudo_classes.get_mut(current) {
            pseudo_classes.set(PseudoClassFlags::READ_ONLY, flag);
        }

        self.style.needs_restyle();
    }

    pub fn set_read_write(&mut self, flag: bool) {
        let current = self.current();
        if let Some(pseudo_classes) = self.style.pseudo_classes.get_mut(current) {
            pseudo_classes.set(PseudoClassFlags::READ_WRITE, flag);
        }

        self.style.needs_restyle();
    }

    /// Sets the checked state of the current view.
    ///
    /// Checked elements can be selected with the `:checked` CSS pseudo-class selector:
    /// ```css
    /// element:checked {
    ///     background-color: red;
    /// }
    /// ```
    pub fn set_checked(&mut self, flag: bool) {
        let current = self.current();
        if let Some(pseudo_classes) = self.style.pseudo_classes.get_mut(current) {
            pseudo_classes.set(PseudoClassFlags::CHECKED, flag);
        }

        self.style.needs_restyle();
    }

    /// Sets the valid state of the current view.
    ///
    /// Checked elements can be selected with the `:checked` CSS pseudo-class selector:
    /// ```css
    /// element:checked {
    ///     background-color: red;
    /// }
    /// ```
    pub fn set_valid(&mut self, flag: bool) {
        let current = self.current();
        if let Some(pseudo_classes) = self.style.pseudo_classes.get_mut(current) {
            pseudo_classes.set(PseudoClassFlags::VALID, flag);
            pseudo_classes.set(PseudoClassFlags::INVALID, !flag);
        }

        self.style.needs_restyle();
    }

    // TODO: Move me
    pub fn is_valid(&self) -> bool {
        self.style
            .pseudo_classes
            .get(self.current)
            .map(|pseudo_classes| pseudo_classes.contains(PseudoClassFlags::VALID))
            .unwrap_or_default()
    }

    // Accessibility Properties

    /// Sets the accessibility name of the view.
    pub fn set_name(&mut self, name: &str) {
        self.style.name.insert(self.current, name.to_string());
    }

    /// Sets the accessibility role of the view.
    pub fn set_role(&mut self, role: Role) {
        self.style.role.insert(self.current, role);
    }

    /// Sets the accessibility default action verb of the view.
    pub fn set_default_action_verb(&mut self, default_action_verb: DefaultActionVerb) {
        self.style.default_action_verb.insert(self.current, default_action_verb);
    }

    /// Sets the view to be an accessibility live region.
    pub fn set_live(&mut self, live: Live) {
        self.style.live.insert(self.current, live);
    }

    /// Sets the view, by id name, which labels the current view for accessibility.  
    pub fn labelled_by(&mut self, id: &str) {
        if let Some(entity) = self.resolve_entity_identifier(id) {
            self.style.labelled_by.insert(self.current, entity);
        }
    }

    /// Sets whether the view should be explicitely hidden from accessibility.
    pub fn set_hidden(&mut self, hidden: bool) {
        self.style.hidden.insert(self.current, hidden)
    }

    /// Sets a text value used for accessbility for the current view.
    pub fn text_value(&mut self, text: &str) {
        self.style.text_value.insert(self.current, text.to_string());
    }

    /// Sets a numeric value used for accessibility for the current view.
    pub fn numeric_value(&mut self, value: f64) {
        self.style.numeric_value.insert(self.current, value);
    }

    // DISPLAY

    /// Sets the display type of the current view.
    ///
    /// A display value of `Display::None` causes the view to be ignored by both layout and rendering.
    pub fn set_display(&mut self, display: Display) {
        self.style.display.insert(self.current, display);
    }

    /// Sets the visibility of the current view.
    ///
    /// The layout system will still compute the size and position of an invisible (hidden) view.
    pub fn set_visibility(&mut self, visibility: Visibility) {
        self.style.visibility.insert(self.current, visibility);
    }

    /// Sets the opacity of the current view.
    ///
    /// Expects a number between 0.0 (transparent) and 1.0 (opaque).
    pub fn set_opacity(&mut self, opacity: f32) {
        self.style.opacity.insert(self.current, Opacity(opacity));
    }

    /// Sets the z-index of the current view.
    pub fn set_z_index(&mut self, z_index: i32) {
        self.style.z_index.insert(self.current, z_index);
    }

    /// Sets the clip path of the current view.
    pub fn set_clip_path(&mut self, clip_path: ClipPath) {
        self.style.clip_path.insert(self.current, clip_path);
    }

    /// Sets the overflow type on the horizontal axis of the current view.
    pub fn set_overflowx(&mut self, overflowx: impl Into<Overflow>) {
        self.style.overflowx.insert(self.current, overflowx.into());
    }

    /// Sets the overflow type on the vertical axis of the current view.
    pub fn set_overflowy(&mut self, overflowy: impl Into<Overflow>) {
        self.style.overflowy.insert(self.current, overflowy.into());
    }

    // TRANSFORM

    /// Sets the transform of the current view.
    pub fn set_transform(&mut self, transform: impl Into<Vec<Transform>>) {
        self.style.transform.insert(self.current, transform.into());
    }

    /// Sets the transform origin of the current view.
    pub fn set_transform_origin(&mut self, transform_origin: Translate) {
        self.style.transform_origin.insert(self.current, transform_origin);
    }

    /// Sets the translation of the current view.
    pub fn set_translate(&mut self, translate: impl Into<Translate>) {
        self.style.translate.insert(self.current, translate.into());
    }

    /// Sets the rotation of the current view.
    pub fn set_rotate(&mut self, angle: impl Into<Angle>) {
        self.style.rotate.insert(self.current, angle.into());
    }

    /// Sets the scale of the current view.
    pub fn set_scale(&mut self, scale: impl Into<Scale>) {
        self.style.scale.insert(self.current, scale.into());
    }

    // FILTER

    /// Sets the backdrop filter of the current view.
    pub fn set_backdrop_filter(&mut self, filter: Filter) {
        self.style.backdrop_filter.insert(self.current, filter);
    }

    // BOX SHADOW

    // TODO

    // BACKGROUND

    pub fn set_background_color(&mut self, background_color: Color) {
        self.style.background_color.insert(self.current, background_color);
        self.needs_redraw();
    }

    // SPACE

    pub fn set_left(&mut self, left: Units) {
        self.style.left.insert(self.current, left);
        self.needs_relayout();
        self.needs_redraw();
    }

    pub fn set_top(&mut self, left: Units) {
        self.style.top.insert(self.current, left);
        self.needs_relayout();
        self.needs_redraw();
    }

    pub fn set_right(&mut self, left: Units) {
        self.style.right.insert(self.current, left);
        self.needs_relayout();
        self.needs_redraw();
    }

    pub fn set_bottom(&mut self, left: Units) {
        self.style.bottom.insert(self.current, left);
        self.needs_relayout();
        self.needs_redraw();
    }

    // TEXT

    /// Sets the text of the current view.
    pub fn set_text(&mut self, text: &str) {
        self.text_context.set_text(self.current, text);

        self.style.needs_text_layout.insert(self.current, true);
        self.needs_relayout();
        self.needs_redraw();
    }

<<<<<<< HEAD
=======
    // GETTERS
    get_length_property!(
        /// Returns the border width of the current view in physical pixels.
        border_width
    );

    /// Returns the font-size of the current view in physical pixels.
    pub fn font_size(&self) -> f32 {
        self.logical_to_physical(
            self.style.font_size.get(self.current).copied().map(|f| f.0).unwrap_or(16.0),
        )
    }

>>>>>>> 06501971
    pub fn add_timer(
        &mut self,
        interval: Duration,
        duration: Option<Duration>,
        callback: impl Fn(&mut EventContext, TimerAction) + 'static,
    ) -> Timer {
        let id = Timer(self.timers.len());
        self.timers.push(TimerState {
            entity: Entity::root(),
            id,
            time: Instant::now(),
            interval,
            duration,
            start_time: Instant::now(),
            callback: Rc::new(callback),
        });

        id
    }

    pub fn start_timer(&mut self, timer: Timer) {
        if self.timer_is_running(timer) {
            self.stop_timer(timer);
        }
        // Copy timer state from pending to playing
        let mut timer_state = self.timers[timer.0].clone();
        let now = instant::Instant::now();
        timer_state.start_time = now;
        timer_state.time = now;
        timer_state.entity = self.current;
        (timer_state.callback)(self, TimerAction::Start);

        self.running_timers.push(timer_state);
    }

    pub fn timer_is_running(&mut self, timer: Timer) -> bool {
        for timer_state in self.running_timers.iter() {
            if timer_state.id == timer {
                return true;
            }
        }

        false
    }

    pub fn stop_timer(&mut self, timer: Timer) {
        while let Some(next_timer_state) = self.running_timers.peek() {
            if next_timer_state.id == timer {
                let timer_state = self.running_timers.pop().unwrap();
                self.with_current(timer_state.entity, |cx| {
                    (timer_state.callback)(cx, TimerAction::Stop);
                });
            }
        }
    }
}

impl<'a> DataContext for EventContext<'a> {
    fn data<T: 'static>(&self) -> Option<&T> {
        // Return data for the static model.
        if let Some(t) = <dyn Any>::downcast_ref::<T>(&()) {
            return Some(t);
        }

        for entity in self.current.parent_iter(self.tree) {
            // Return model data.
            if let Some(model_data_store) = self.data.get(entity) {
                if let Some(model) = model_data_store.models.get(&TypeId::of::<T>()) {
                    return model.downcast_ref::<T>();
                }
            }

            // Return view data.
            if let Some(view_handler) = self.views.get(&entity) {
                if let Some(data) = view_handler.downcast_ref::<T>() {
                    return Some(data);
                }
            }
        }

        None
    }
}

impl<'a> EmitContext for EventContext<'a> {
    fn emit<M: Any + Send>(&mut self, message: M) {
        self.event_queue.push_back(
            Event::new(message)
                .target(self.current)
                .origin(self.current)
                .propagate(Propagation::Up),
        );
    }

    fn emit_to<M: Any + Send>(&mut self, target: Entity, message: M) {
        self.event_queue.push_back(
            Event::new(message).target(target).origin(self.current).propagate(Propagation::Direct),
        );
    }

    fn emit_custom(&mut self, event: Event) {
        self.event_queue.push_back(event);
    }

    fn schedule_emit<M: Any + Send>(&mut self, message: M, at: Instant) -> TimedEventHandle {
        self.schedule_emit_custom(
            Event::new(message)
                .target(self.current)
                .origin(self.current)
                .propagate(Propagation::Up),
            at,
        )
    }
    fn schedule_emit_to<M: Any + Send>(
        &mut self,
<<<<<<< HEAD
        message: M,
        target: Entity,
=======
        target: Entity,
        message: M,
>>>>>>> 06501971
        at: Instant,
    ) -> TimedEventHandle {
        self.schedule_emit_custom(
            Event::new(message).target(target).origin(self.current).propagate(Propagation::Direct),
            at,
        )
    }
    fn schedule_emit_custom(&mut self, event: Event, at: Instant) -> TimedEventHandle {
        let handle = TimedEventHandle(*self.next_event_id);
        self.event_schedule.push(TimedEvent { event, time: at, ident: handle });
        *self.next_event_id += 1;
        handle
    }
    fn cancel_scheduled(&mut self, handle: TimedEventHandle) {
        *self.event_schedule =
            self.event_schedule.drain().filter(|item| item.ident != handle).collect();
    }
}

/// Trait for querying properties of the tree from a context.
pub trait TreeProps {
    /// Returns the id of the parent of the current view.
    fn parent(&self) -> Entity;
    /// Returns the id of the first_child of the current view.
    fn first_child(&self) -> Entity;
}

impl<'a> TreeProps for EventContext<'a> {
    fn parent(&self) -> Entity {
        self.tree.get_layout_parent(self.current).unwrap()
    }

    fn first_child(&self) -> Entity {
        self.tree.get_layout_first_child(self.current).unwrap()
    }
}<|MERGE_RESOLUTION|>--- conflicted
+++ resolved
@@ -1017,8 +1017,6 @@
         self.needs_redraw();
     }
 
-<<<<<<< HEAD
-=======
     // GETTERS
     get_length_property!(
         /// Returns the border width of the current view in physical pixels.
@@ -1032,7 +1030,6 @@
         )
     }
 
->>>>>>> 06501971
     pub fn add_timer(
         &mut self,
         interval: Duration,
@@ -1148,13 +1145,8 @@
     }
     fn schedule_emit_to<M: Any + Send>(
         &mut self,
-<<<<<<< HEAD
-        message: M,
-        target: Entity,
-=======
         target: Entity,
         message: M,
->>>>>>> 06501971
         at: Instant,
     ) -> TimedEventHandle {
         self.schedule_emit_custom(
