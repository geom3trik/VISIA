--- conflicted
+++ resolved
@@ -2,13 +2,8 @@
 use skia_safe::path::ArcSize;
 use skia_safe::rrect::Corner;
 use skia_safe::{
-<<<<<<< HEAD
-    BlurStyle, ClipOp, MaskFilter, Matrix, Paint, PaintStyle, Path, PathDirection, Point, RRect,
-    Rect, SamplingOptions, Shader, TileMode,
-=======
     BlurStyle, ClipOp, MaskFilter, Matrix, Paint, PaintStyle, Path, PathDirection, PathEffect,
     Point, RRect, Rect, SamplingOptions, Shader, TileMode,
->>>>>>> ef9405e2
 };
 use std::any::{Any, TypeId};
 use std::f32::consts::SQRT_2;
@@ -22,11 +17,7 @@
 use crate::model::ModelDataStore;
 use crate::prelude::*;
 use crate::resource::ResourceManager;
-<<<<<<< HEAD
-use crate::text::{TextConfig, TextContext};
-=======
 use crate::text::TextContext;
->>>>>>> ef9405e2
 use vizia_input::MouseState;
 
 /// A context used when drawing a view.
@@ -429,21 +420,12 @@
 
     pub fn text_align(&self) -> TextAlign {
         self.style.text_align.get(self.current).copied().unwrap_or_default()
-<<<<<<< HEAD
     }
 
     pub fn text_overflow(&self) -> TextOverflow {
         self.style.text_overflow.get(self.current).copied().unwrap_or_default()
     }
 
-=======
-    }
-
-    pub fn text_overflow(&self) -> TextOverflow {
-        self.style.text_overflow.get(self.current).copied().unwrap_or_default()
-    }
-
->>>>>>> ef9405e2
     pub fn line_clamp(&self) -> Option<usize> {
         self.style.line_clamp.get(self.current).copied().map(|lc| lc.0 as usize)
     }
@@ -660,8 +642,6 @@
             ));
             paint.set_anti_alias(true);
             canvas.draw_path(&path, &paint);
-<<<<<<< HEAD
-=======
         }
 
         self.draw_background_images(canvas, &path);
@@ -698,32 +678,9 @@
 
             paint.set_anti_alias(true);
             canvas.draw_path(&path, &paint);
->>>>>>> ef9405e2
-        }
-
-        self.draw_background_images(canvas, &path);
-    }
-
-<<<<<<< HEAD
-    /// Draw the border of the current view.
-    pub fn draw_border(&mut self, canvas: &Canvas) {
-        let border_color = self.border_color();
-        let border_width = self.border_width();
-
-        if border_width > 0.0 && border_color.a() > 0 {
-            let bounds = self.bounds();
-            let path = self.build_path(bounds, (-border_width / 2.0, -border_width / 2.0));
-            let mut paint = Paint::default();
-            paint.set_style(PaintStyle::Stroke);
-            paint.set_color(border_color);
-            paint.set_stroke_width(border_width);
-            paint.set_anti_alias(true);
-            canvas.draw_path(&path, &paint);
-        }
-    }
-
-=======
->>>>>>> ef9405e2
+        }
+    }
+
     /// Draw the outline of the current view.
     pub fn draw_outline(&mut self, canvas: &Canvas) {
         let outline_width = self.outline_width();
