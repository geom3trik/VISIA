use vizia_style::{ColorStop, CornerRadius, Rect};

use super::internal;
use crate::prelude::*;

/// Modifiers for changing the style properties of a view.
pub trait StyleModifiers: internal::Modifiable {
    // Selectors

    /// Sets the ID name of the view.
    ///
    /// A view can have only one ID name and it must be unique.
    /// The ID name can be referenced by a CSS selector.
    /// # Example
    /// ```
    /// # use vizia_core::prelude::*;
    /// # let cx = &mut Context::default();
    /// Element::new(cx).id("foo");
    /// ```
    /// css
    /// ```css
    /// #foo {
    ///     background-color: red;
    /// }
    ///```
    fn id(mut self, id: impl Into<String>) -> Self {
        // TODO - What should happen if the id already exists?
        let id = id.into();
        let entity = self.entity();
        self.context().style.ids.insert(entity, id.clone());
        self.context().needs_restyle(entity);

        self.context().entity_identifiers.insert(id, entity);

        self
    }

    /// Adds a class name to the view.
    ///
    /// A view can have multiple classes.
    /// The class name can be referenced by a CSS selector.
    /// # Example
    /// ```
    /// # use vizia_core::prelude::*;
    /// # let cx = &mut Context::default();
    /// Element::new(cx).class("foo");
    /// ```
    /// css
    /// ```css
    /// .foo {
    ///     background-color: red;
    /// }
    ///```
    fn class(mut self, name: &str) -> Self {
        let entity = self.entity();
        if let Some(class_list) = self.context().style.classes.get_mut(entity) {
            class_list.insert(name.to_string());
        }

        self.context().needs_restyle(entity);

        self
    }

    /// Sets whether a view should have the given class name.
    fn toggle_class(mut self, name: &str, applied: impl Res<bool>) -> Self {
        let name = name.to_owned();
        let entity = self.entity();
        let current = self.current();
        self.context().with_current(current, |cx| {
            applied.set_or_bind(cx, entity, move |cx, applied| {
                let applied = applied.get(cx);
                if let Some(class_list) = cx.style.classes.get_mut(entity) {
                    if applied {
                        class_list.insert(name.clone());
                    } else {
                        class_list.remove(&name);
                    }
                }

                cx.needs_restyle(entity);
            });
        });

        self
    }

    // PseudoClassFlags
    // TODO: Should these have their own modifiers trait?

    /// Sets the checked state of the view.
    fn checked<U: Into<bool>>(mut self, state: impl Res<U>) -> Self {
        let entity = self.entity();
        let current = self.current();
        // Setting a checked state should make it checkable
        if let Some(abilities) = self.context().style.abilities.get_mut(entity) {
            abilities.set(Abilities::CHECKABLE, true);
        }

        self.context().with_current(current, move |cx| {
            state.set_or_bind(cx, entity, move |cx, val| {
                let val = val.get(cx).into();
                if let Some(pseudo_classes) = cx.style.pseudo_classes.get_mut(entity) {
                    pseudo_classes.set(PseudoClassFlags::CHECKED, val);
                }
                cx.needs_restyle(entity);
            });
        });

        self
    }

    /// Sets the focused state of the view.
    ///
    /// Since only one view can have keyboard focus at a time, subsequent calls to this
    /// function on other views will cause those views to gain focus and this view to lose it.
    fn focused<U: Into<bool>>(mut self, state: impl Res<U>) -> Self {
        let entity = self.entity();
        let current = self.current();

        self.context().with_current(current, |cx| {
            state.set_or_bind(cx, entity, |cx, val| {
                let val = val.get(cx).into();

                if val {
                    cx.focus();
                    // cx.focus_with_visibility(true);
                }

                cx.needs_restyle(cx.current);
            });
        });

        self
    }

    fn read_only<U: Into<bool>>(mut self, state: impl Res<U>) -> Self {
        let entity = self.entity();
        let current = self.current();
        self.context().with_current(current, |cx| {
            state.set_or_bind(cx, entity, move |cx, val| {
                let val = val.get(cx).into();
                if let Some(pseudo_classes) = cx.style.pseudo_classes.get_mut(cx.current) {
                    pseudo_classes.set(PseudoClassFlags::READ_ONLY, val);
                }

                cx.needs_restyle(cx.current);
            });
        });

        self
    }

    fn read_write<U: Into<bool>>(mut self, state: impl Res<U>) -> Self {
        let entity = self.entity();
        let current = self.current();
        self.context().with_current(current, |cx| {
            state.set_or_bind(cx, entity, move |cx, val| {
                let val = val.get(cx).into();
                if let Some(pseudo_classes) = cx.style.pseudo_classes.get_mut(cx.current) {
                    pseudo_classes.set(PseudoClassFlags::READ_WRITE, val);
                }

                cx.needs_restyle(cx.current);
            });
        });

        self
    }

    modifier!(
        /// Sets the view to be disabled.
        ///
        /// This property is inherited by the descendants of the view.
        disabled,
        bool,
        SystemFlags::RESTYLE
    );

    modifier!(
        /// Sets whether the view should be positioned and rendered.
        ///
        /// A display value of `Display::None` causes the view to be ignored by both layout and rendering.
        display,
        Display,
        SystemFlags::RELAYOUT | SystemFlags::REDRAW
    );

    modifier!(
        /// Sets whether the view should be rendered.
        ///
        /// The layout system will still compute the size and position of an invisible (hidden) view.
        visibility,
        Visibility,
        SystemFlags::REDRAW
    );

    modifier!(
        /// Sets the opacity of the view.
        ///
        /// Exects a value between 0.0 (transparent) and 1.0 (opaque).
        opacity,
        Opacity,
        SystemFlags::REDRAW
    );

    /// Sets the z-index of the view.
    ///
    /// Views with a higher z-index will be rendered on top of those with a lower z-order.
    /// Views with the same z-index are rendered in tree order.
    fn z_index<U: Into<i32>>(mut self, value: impl Res<U>) -> Self {
        let entity = self.entity();
        // value.set_or_bind(self.context(), entity, |cx, v| {
        let cx = self.context();
        let value = value.get(cx).into();
        cx.style.z_index.insert(entity, value);
        cx.needs_redraw();
        // });

        self
    }

    /// Sets the clip path for the the view.
    fn clip_path<U: Into<ClipPath>>(mut self, value: impl Res<U>) -> Self {
        let entity = self.entity();
        let current = self.current();
        self.context().with_current(current, |cx| {
            value.set_or_bind(cx, entity, move |cx, v| {
                let value = v.get(cx).into();
                cx.style.clip_path.insert(cx.current, value);

                cx.needs_redraw();
            });
        });

        self
    }

    fn overflow<U: Into<Overflow>>(mut self, value: impl Res<U>) -> Self {
        let entity = self.entity();
        let current = self.current();
        self.context().with_current(current, |cx| {
            value.set_or_bind(cx, entity, move |cx, v| {
                let value = v.get(cx).into();
                cx.style.overflowx.insert(cx.current, value);
                cx.style.overflowy.insert(cx.current, value);

                cx.needs_redraw();
            });
        });

        self
    }

    modifier!(
        /// Sets the overflow behavior of the view in the horizontal direction.
        ///
        /// The overflow behavior determines whether child views can render outside the bounds of their parent.
        overflowx,
        Overflow,
        SystemFlags::REDRAW
    );

    modifier!(
        /// Sets the overflow behavior of the view in the vertical direction.
        ///
        /// The overflow behavior determines whether child views can render outside the bounds of their parent.
        overflowy,
        Overflow,
        SystemFlags::REDRAW
    );

    /// Sets the backdrop filter for the view.
    fn backdrop_filter<U: Into<Filter>>(mut self, value: impl Res<U>) -> Self {
        let entity = self.entity();
        let current = self.current();
        self.context().with_current(current, |cx| {
            value.set_or_bind(cx, entity, move |cx, v| {
                let value = v.get(cx).into();
                cx.style.backdrop_filter.insert(cx.current, value);

                cx.needs_redraw();
            });
        });

        self
    }

    /// Add a shadow to the view.
    fn shadow<U: Into<Shadow>>(mut self, value: impl Res<U>) -> Self {
        let entity = self.entity();
        let current = self.current();
        self.context().with_current(current, |cx| {
            value.set_or_bind(cx, entity, move |cx, v| {
                let value = v.get(cx).into();
                if let Some(shadows) = cx.style.shadow.get_inline_mut(cx.current) {
                    shadows.push(value);
                } else {
                    cx.style.shadow.insert(cx.current, vec![value]);
                }

                cx.needs_redraw();
            });
        });

        self
    }

    fn shadows<U: Into<Vec<Shadow>>>(mut self, value: impl Res<U>) -> Self {
        let entity = self.entity();
        let current = self.current();
        self.context().with_current(current, |cx| {
            value.set_or_bind(cx, entity, move |cx, v| {
                let value = v.get(cx).into();

                cx.style.shadow.insert(cx.current, value);

                cx.needs_redraw();
            });
        });

        self
    }

    fn background_gradient<U: Into<Gradient>>(mut self, value: impl Res<U>) -> Self {
        let entity = self.entity();
        let current = self.current();
        self.context().with_current(current, |cx| {
            value.set_or_bind(cx, entity, move |cx, v| {
                let value = v.get(cx).into();
                if let Some(background_images) =
                    cx.style.background_image.get_inline_mut(cx.current)
                {
                    background_images.push(ImageOrGradient::Gradient(value));
                } else {
                    cx.style
                        .background_image
                        .insert(cx.current, vec![ImageOrGradient::Gradient(value)]);
                }

                cx.needs_redraw();
            });
        });

        self
    }

    // Background Properties
    modifier!(
        /// Sets the background color of the view.
        background_color,
        Color,
        SystemFlags::REDRAW
    );

    fn background_image<'i, U: Into<Vec<BackgroundImage<'i>>>>(
        mut self,
        value: impl Res<U>,
    ) -> Self {
        let entity = self.entity();
        let current = self.current();
        self.context().with_current(current, |cx| {
            value.set_or_bind(cx, entity, move |cx, val| {
                let images = val.get(cx).into();
                let images = images
                    .into_iter()
                    .filter_map(|img| match img {
                        BackgroundImage::Gradient(gradient) => {
                            Some(ImageOrGradient::Gradient(*gradient))
                        }
                        BackgroundImage::Url(url) => {
                            Some(ImageOrGradient::Image(url.url.to_string()))
                        }
                        _ => None,
                    })
                    .collect::<Vec<_>>();
                cx.style.background_image.insert(cx.current, images);
                cx.needs_redraw();
            });
        });

        self
    }

    // Border Properties
    modifier!(
        /// Sets the border width of the view.
        border_width,
        LengthOrPercentage,
        SystemFlags::RELAYOUT | SystemFlags::REDRAW
    );

    modifier!(
        /// Sets the border color of the view.
        border_color,
        Color,
        SystemFlags::REDRAW
    );

    modifier!(
<<<<<<< HEAD
=======
        /// Sets the border color of the view.
        border_style,
        BorderStyleKeyword,
        SystemFlags::REDRAW
    );

    modifier!(
>>>>>>> ef9405e2
        /// Sets the corner radius for the top-left corner of the view.
        corner_top_left_radius,
        LengthOrPercentage,
        SystemFlags::REDRAW
    );

    modifier!(
        /// Sets the corner radius for the top-right corner of the view.
        corner_top_right_radius,
        LengthOrPercentage,
        SystemFlags::REDRAW
    );

    modifier!(
        /// Sets the corner radius for the bottom-left corner of the view.
        corner_bottom_left_radius,
        LengthOrPercentage,
        SystemFlags::REDRAW
    );

    modifier!(
        /// Sets the corner radius for the bottom-right corner of the view.
        corner_bottom_right_radius,
        LengthOrPercentage,
        SystemFlags::REDRAW
    );

    /// Sets the corner radius for all four corners of the view.
    fn corner_radius<U: std::fmt::Debug + Into<CornerRadius>>(
        mut self,
        value: impl Res<U>,
    ) -> Self {
        let entity = self.entity();
        let current = self.current();
        self.context().with_current(current, |cx| {
            value.set_or_bind(cx, entity, move |cx, v| {
                let value = v.get(cx).into();
                cx.style.corner_top_left_radius.insert(cx.current, value.top_left);
                cx.style.corner_top_right_radius.insert(cx.current, value.top_right);
                cx.style.corner_bottom_left_radius.insert(cx.current, value.bottom_left);
                cx.style.corner_bottom_right_radius.insert(cx.current, value.bottom_right);

                cx.needs_redraw();
            });
        });

        self
    }

    modifier!(
        /// Sets the corner corner shape for the top-left corner of the view.
        corner_top_left_shape,
        CornerShape,
        SystemFlags::REDRAW
    );

    modifier!(
        /// Sets the corner corner shape for the top-right corner of the view.
        corner_top_right_shape,
        CornerShape,
        SystemFlags::REDRAW
    );

    modifier!(
        /// Sets the corner corner shape for the bottom-left corner of the view.
        corner_bottom_left_shape,
        CornerShape,
        SystemFlags::REDRAW
    );

    modifier!(
        /// Sets the corner corner shape for the bottom-right corner of the view.
        corner_bottom_right_shape,
        CornerShape,
        SystemFlags::REDRAW
    );

    /// Sets the corner shape for all four corners of the view.
    fn corner_shape<U: std::fmt::Debug + Into<Rect<CornerShape>>>(
        mut self,
        value: impl Res<U>,
    ) -> Self {
        let entity = self.entity();
        let current = self.current();
        self.context().with_current(current, |cx| {
            value.set_or_bind(cx, entity, move |cx, v| {
                let value = v.get(cx).into();
                cx.style.corner_top_left_shape.insert(cx.current, value.0);
                cx.style.corner_top_right_shape.insert(cx.current, value.1);
                cx.style.corner_bottom_right_shape.insert(cx.current, value.2);
                cx.style.corner_bottom_left_shape.insert(cx.current, value.3);

                cx.needs_redraw();
            });
        });

        self
    }

    modifier!(
        /// Sets the corner smoothing for the top-left corner of the view.
        corner_top_left_smoothing,
        f32,
        SystemFlags::REDRAW
    );

    modifier!(
        /// Sets the corner smoothing for the top-right corner of the view.
        corner_top_right_smoothing,
        f32,
        SystemFlags::REDRAW
    );

    modifier!(
        /// Sets the corner smoothing for the bottom-left corner of the view.
        corner_bottom_left_smoothing,
        f32,
        SystemFlags::REDRAW
    );

    modifier!(
        /// Sets the corner smoothing for the bottom-right corner of the view.
        corner_bottom_right_smoothing,
        f32,
        SystemFlags::REDRAW
    );

    /// Sets the corner smoothing for all four corners of the view.
    fn corner_smoothing<U: std::fmt::Debug + Into<Rect<f32>>>(
        mut self,
        value: impl Res<U>,
    ) -> Self {
        let entity = self.entity();
        let current = self.current();
        self.context().with_current(current, |cx| {
            value.set_or_bind(cx, entity, move |cx, v| {
                let value = v.get(cx).into();
                cx.style.corner_top_left_smoothing.insert(cx.current, value.0);
                cx.style.corner_top_right_smoothing.insert(cx.current, value.1);
                cx.style.corner_bottom_left_smoothing.insert(cx.current, value.2);
                cx.style.corner_bottom_right_smoothing.insert(cx.current, value.3);

                cx.needs_redraw();
            });
        });

        self
    }

    // Outline Properties
    modifier!(
        /// Sets the outline width of the view.
        outline_width,
        LengthOrPercentage,
        SystemFlags::REDRAW
    );

    modifier!(
        /// Sets the outline color of the view.
        outline_color,
        Color,
        SystemFlags::REDRAW
    );

    modifier!(
        /// Sets the outline offset of the view.
        outline_offset,
        LengthOrPercentage,
        SystemFlags::REDRAW
    );

    // Cursor Icon
    modifier!(
        /// Sets the mouse cursor used when the view is hovered.
        cursor,
        CursorIcon,
        SystemFlags::empty()
    );

    /// Sets whether the view can be become the target of pointer events.
    fn pointer_events<U: Into<PointerEvents>>(mut self, value: impl Res<U>) -> Self {
        let entity = self.entity();
        let current = self.current();
        self.context().with_current(current, |cx| {
            value.set_or_bind(cx, entity, move |cx, v| {
                let value = v.get(cx).into();
                cx.style.pointer_events.insert(cx.current, value);
            });
        });

        self
    }

    /// Sets the transform of the view with a list of transform functions.
    fn transform<U: Into<Vec<Transform>>>(mut self, value: impl Res<U>) -> Self {
        let entity = self.entity();
        let current = self.current();
        self.context().with_current(current, |cx| {
            value.set_or_bind(cx, entity, move |cx, v| {
                let value = v.get(cx).into();
                cx.style.transform.insert(cx.current, value);
                cx.needs_redraw();
            });
        });

        self
    }

    /// Sets the transform origin of the the view.
    fn transform_origin<U: Into<Position>>(mut self, value: impl Res<U>) -> Self {
        let entity = self.entity();
        let current = self.current();
        self.context().with_current(current, |cx| {
            value.set_or_bind(cx, entity, move |cx, v| {
                let value = v.get(cx).into();
                let x = value.x.to_length_or_percentage();
                let y = value.y.to_length_or_percentage();
                cx.style.transform_origin.insert(cx.current, Translate { x, y });
                cx.needs_redraw();
            });
        });

        self
    }

    // Translate
    modifier!(
        /// Sets the translation offset of the view.
        ///
        /// Translation applies to the rendered view and does not affect layout.
        translate,
        Translate,
        SystemFlags::REDRAW
    );

    // Rotate
    modifier!(
        /// Sets the angle of rotation for the view.
        ///
        /// Rotation applies to the rendered view and does not affect layout.
        rotate,
        Angle,
        SystemFlags::REDRAW
    );

    // Scale
    modifier!(
        /// Sets the scale of the view.
        ///
        /// Scale applies to the rendered view and does not affect layout.
        scale,
        Scale,
        SystemFlags::REDRAW
    );
}

impl<'a, V: View> StyleModifiers for Handle<'a, V> {}

#[derive(Debug, Clone)]
pub struct LinearGradientBuilder {
    direction: LineDirection,
    stops: Vec<ColorStop<LengthOrPercentage>>,
}

impl Default for LinearGradientBuilder {
    fn default() -> Self {
        Self::new()
    }
}

impl LinearGradientBuilder {
    pub fn new() -> Self {
        LinearGradientBuilder { direction: LineDirection::default(), stops: Vec::new() }
    }

    pub fn with_direction(direction: impl Into<LineDirection>) -> Self {
        LinearGradientBuilder { direction: direction.into(), stops: Vec::new() }
    }

    fn build(self) -> Gradient {
        Gradient::Linear(LinearGradient { direction: self.direction, stops: self.stops })
    }

    pub fn add_stop(mut self, stop: impl Into<ColorStop<LengthOrPercentage>>) -> Self {
        self.stops.push(stop.into());

        self
    }
}

impl From<LinearGradientBuilder> for Gradient {
    fn from(value: LinearGradientBuilder) -> Self {
        value.build()
    }
}

#[derive(Debug, Clone)]
pub struct ShadowBuilder {
    shadow: Shadow,
}

impl Default for ShadowBuilder {
    fn default() -> Self {
        Self::new()
    }
}

impl ShadowBuilder {
    pub fn new() -> Self {
        Self { shadow: Shadow::default() }
    }

    fn build(self) -> Shadow {
        self.shadow
    }

    pub fn x_offset(mut self, offset: impl Into<Length>) -> Self {
        self.shadow.x_offset = offset.into();

        self
    }

    pub fn y_offset(mut self, offset: impl Into<Length>) -> Self {
        self.shadow.y_offset = offset.into();

        self
    }

    pub fn blur(mut self, radius: Length) -> Self {
        self.shadow.blur_radius = Some(radius);

        self
    }

    pub fn spread(mut self, radius: Length) -> Self {
        self.shadow.spread_radius = Some(radius);

        self
    }

    pub fn color(mut self, color: Color) -> Self {
        self.shadow.color = Some(color);

        self
    }

    pub fn inset(mut self) -> Self {
        self.shadow.inset = true;

        self
    }
}

impl From<ShadowBuilder> for Shadow {
    fn from(value: ShadowBuilder) -> Self {
        value.build()
    }
}<|MERGE_RESOLUTION|>--- conflicted
+++ resolved
@@ -398,8 +398,6 @@
     );
 
     modifier!(
-<<<<<<< HEAD
-=======
         /// Sets the border color of the view.
         border_style,
         BorderStyleKeyword,
@@ -407,7 +405,6 @@
     );
 
     modifier!(
->>>>>>> ef9405e2
         /// Sets the corner radius for the top-left corner of the view.
         corner_top_left_radius,
         LengthOrPercentage,
