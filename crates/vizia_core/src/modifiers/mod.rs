//! Methods on views for changing their properties or for adding actions.
//!
//! # Examples
//! Modifiers can be used to apply inline [style](StyleModifiers) and [layout](LayoutModifiers) properties to a view:
//! ```no_run
//! # use vizia_core::prelude::*;
//! # let cx = &mut Context::default();
//! # use vizia_winit::application::Application;
//! # Application::new(|cx|{
//! // Sets the background color of the label to red.
//! Label::new(cx, "Hello World")
//!     .background_color(Color::red());
//! # }).run();
//! ```
//!
//! ```no_run
//! # use vizia_core::prelude::*;
//! # let cx = &mut Context::default();
//! # use vizia_winit::application::Application;
//! # Application::new(|cx|{
//! // Sets the width of the label to be 100 pixels.
//! Label::new(cx, "Hello World")
//!     .width(Pixels(100.0));
//! # }).run();
//! ```
//!
//! Modifiers can also be used to add [actions](ActionModifiers) to a view:
//! ```no_run
//! # use vizia_core::prelude::*;
//! # let cx = &mut Context::default();
//! # use vizia_winit::application::Application;
//! # Application::new(|cx|{
//! // Closes the window when the label is pressed.
//! Label::new(cx, "Hello World")
//!     .on_press(|cx| cx.emit(WindowEvent::WindowClose));
//! # }).run();
//! ```

// Macro used within modifier traits to set style properties.
macro_rules! modifier {
    (
        $(#[$meta:meta])*
        $name:ident, $t:ty, $flags:expr
    ) => {
        $(#[$meta])*
        #[allow(unused_variables)]
        fn $name<U: Into<$t>>(mut self, value: impl Res<U>) -> Self {
            let entity = self.entity();
<<<<<<< HEAD
            value.set_or_bind(self.context(), entity, |cx, entity, v| {
                cx.style.$name.insert(entity, v.get_val(cx).into());
=======
            value.set_or_bind(self.context(), entity, |cx, v| {
                cx.style.$name.insert(cx.current, v.into());
>>>>>>> 9a1875f5

                cx.style.system_flags |= $flags;
            });

            self
        }
    };
}

// Inside private module to hide implementation details.
mod internal {
    use crate::prelude::{Context, Entity, Handle};

    // Allows a modifier trait to access to context and entity from `self`.
    pub trait Modifiable: Sized {
        fn context(&mut self) -> &mut Context;
        fn entity(&self) -> Entity;
    }

    impl<'a, V> Modifiable for Handle<'a, V> {
        fn context(&mut self) -> &mut Context {
            self.cx
        }

        fn entity(&self) -> Entity {
            self.entity
        }
    }
}

mod accessibility;
pub use accessibility::*;

mod actions;
pub use actions::*;

mod layout;
pub use layout::*;

mod style;
pub use style::*;

mod text;
pub use text::*;

mod abilities;
pub use abilities::*;

// Re-export here for docs
pub use crate::window::WindowModifiers;<|MERGE_RESOLUTION|>--- conflicted
+++ resolved
@@ -46,13 +46,8 @@
         #[allow(unused_variables)]
         fn $name<U: Into<$t>>(mut self, value: impl Res<U>) -> Self {
             let entity = self.entity();
-<<<<<<< HEAD
-            value.set_or_bind(self.context(), entity, |cx, entity, v| {
+            value.set_or_bind(self.context(), entity, |cx, v| {
                 cx.style.$name.insert(entity, v.get_val(cx).into());
-=======
-            value.set_or_bind(self.context(), entity, |cx, v| {
-                cx.style.$name.insert(cx.current, v.into());
->>>>>>> 9a1875f5
 
                 cx.style.system_flags |= $flags;
             });
