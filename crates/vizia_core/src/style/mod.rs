--- conflicted
+++ resolved
@@ -1707,42 +1707,6 @@
         self.min_bottom.remove(entity);
         self.max_bottom.remove(entity);
 
-<<<<<<< HEAD
-        // Size Constraints
-        self.min_width.remove(entity);
-        self.max_width.remove(entity);
-        self.min_height.remove(entity);
-        self.max_height.remove(entity);
-
-        // Child Space
-        self.child_left.remove(entity);
-        self.child_right.remove(entity);
-        self.child_top.remove(entity);
-        self.child_bottom.remove(entity);
-        self.col_between.remove(entity);
-        self.row_between.remove(entity);
-
-        // Text and Font
-        self.text_wrap.remove(entity);
-        self.text_align.remove(entity);
-        self.font_family.remove(entity);
-        self.font_weight.remove(entity);
-        self.font_style.remove(entity);
-        self.font_color.remove(entity);
-        self.font_size.remove(entity);
-        self.selection_color.remove(entity);
-        self.caret_color.remove(entity);
-        self.span.remove(entity);
-
-        // Cursor
-        self.cursor.remove(entity);
-
-        self.pointer_events.remove(entity);
-
-        self.name.remove(entity);
-
-=======
->>>>>>> 29d76c39
         self.needs_text_layout.remove(entity);
         self.needs_access_update.remove(entity);
     }
