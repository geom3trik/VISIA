--- conflicted
+++ resolved
@@ -1702,33 +1702,6 @@
         self.min_bottom.remove(entity);
         self.max_bottom.remove(entity);
 
-<<<<<<< HEAD
-=======
-        // Size Constraints
-        self.min_width.remove(entity);
-        self.max_width.remove(entity);
-        self.min_height.remove(entity);
-        self.max_height.remove(entity);
-
-        // Child Space
-        self.child_left.remove(entity);
-        self.child_right.remove(entity);
-        self.child_top.remove(entity);
-        self.child_bottom.remove(entity);
-        self.col_between.remove(entity);
-        self.row_between.remove(entity);
-
-        // Text and Font
-        self.text_wrap.remove(entity);
-        self.text_align.remove(entity);
-        self.font_family.remove(entity);
-        self.font_weight.remove(entity);
-        self.font_style.remove(entity);
-        self.font_color.remove(entity);
-        self.font_size.remove(entity);
-        self.selection_color.remove(entity);
-        self.caret_color.remove(entity);
-
         // Cursor
         self.cursor.remove(entity);
 
@@ -1736,7 +1709,6 @@
 
         self.name.remove(entity);
 
->>>>>>> 65f71f9c
         self.needs_text_layout.remove(entity);
         self.needs_access_update.remove(entity);
     }
