--- conflicted
+++ resolved
@@ -69,20 +69,6 @@
 use crate::prelude::*;
 
 pub use vizia_style::{
-<<<<<<< HEAD
-    Angle, BackgroundImage, BackgroundSize, ClipPath, Color, CornerShape, CssRule, CursorIcon,
-    Display, Filter, FontFamily, FontSize, FontSlant, FontVariation, FontWeight, FontWeightKeyword,
-    FontWidth, GenericFontFamily, Gradient, HorizontalPosition, HorizontalPositionKeyword, Length,
-    LengthOrPercentage, LengthValue, LineClamp, LineDirection, LinearGradient, Matrix, Opacity,
-    Overflow, PointerEvents, Position, Scale, Shadow, TextAlign, TextDecorationLine,
-    TextDecorationStyle, TextOverflow, Transform, Transition, Translate, VerticalPosition,
-    VerticalPositionKeyword, Visibility, RGBA,
-};
-
-use vizia_style::{
-    value, BlendMode, EasingFunction, KeyframeSelector, ParserOptions, Property, SelectorList,
-    Selectors, StyleSheet,
-=======
     Angle, BackgroundImage, BackgroundSize, BorderStyleKeyword, ClipPath, Color, CornerShape,
     CssRule, CursorIcon, Display, Filter, FontFamily, FontSize, FontSlant, FontVariation,
     FontWeight, FontWeightKeyword, FontWidth, GenericFontFamily, Gradient, HorizontalPosition,
@@ -95,7 +81,6 @@
 use vizia_style::{
     BlendMode, EasingFunction, KeyframeSelector, ParserOptions, Property, SelectorList, Selectors,
     StyleSheet,
->>>>>>> ef9405e2
 };
 
 mod rule;
@@ -165,14 +150,6 @@
     Named(String),
 }
 
-<<<<<<< HEAD
-#[cfg(feature = "embedded_fonts")]
-const DEFAULT_FAMILY_NAME: &str = "Roboto Flex";
-#[cfg(not(feature = "embedded_fonts"))]
-const DEFAULT_FAMILY_NAME: &str = "";
-
-=======
->>>>>>> ef9405e2
 impl AsRef<str> for FamilyOwned {
     fn as_ref(&self) -> &str {
         match self {
@@ -276,10 +253,7 @@
     // Border
     pub(crate) border_width: AnimatableSet<LengthOrPercentage>,
     pub(crate) border_color: AnimatableSet<Color>,
-<<<<<<< HEAD
-=======
     pub(crate) border_style: StyleSet<BorderStyleKeyword>,
->>>>>>> ef9405e2
 
     // Corner Shape
     pub(crate) corner_top_left_shape: StyleSet<CornerShape>,
@@ -395,10 +369,7 @@
     pub(crate) reaccess: Bloom,
 
     pub(crate) text_range: SparseSet<Range<usize>>,
-<<<<<<< HEAD
-=======
     pub(crate) text_span: SparseSet<bool>,
->>>>>>> ef9405e2
 
     /// This includes both the system's HiDPI scaling factor as well as `cx.user_scale_factor`.
     pub(crate) dpi_factor: f64,
@@ -1517,7 +1488,6 @@
             // Font Slant
             Property::FontSlant(font_slant) => {
                 self.font_slant.insert_rule(rule_id, font_slant);
-<<<<<<< HEAD
             }
 
             // Font Width
@@ -1525,15 +1495,6 @@
                 self.font_width.insert_rule(rule_id, font_width);
             }
 
-=======
-            }
-
-            // Font Width
-            Property::FontWidth(font_width) => {
-                self.font_width.insert_rule(rule_id, font_width);
-            }
-
->>>>>>> ef9405e2
             // Font Variation Settings
             Property::FontVariationSettings(font_variation_settings) => {
                 self.font_variation_settings.insert_rule(rule_id, font_variation_settings);
@@ -1762,10 +1723,7 @@
         // Border
         self.border_width.remove(entity);
         self.border_color.remove(entity);
-<<<<<<< HEAD
-=======
         self.border_style.remove(entity);
->>>>>>> ef9405e2
 
         // Corner Shape
         self.corner_bottom_left_shape.remove(entity);
@@ -1859,12 +1817,8 @@
         self.max_top.remove(entity);
         self.min_bottom.remove(entity);
         self.max_bottom.remove(entity);
-<<<<<<< HEAD
-=======
-
         self.text_range.remove(entity);
         self.text_span.remove(entity);
->>>>>>> ef9405e2
     }
 
     pub fn needs_restyle(&mut self, entity: Entity) {
@@ -1932,10 +1886,7 @@
         // Border
         self.border_width.clear_rules();
         self.border_color.clear_rules();
-<<<<<<< HEAD
-=======
         self.border_style.clear_rules();
->>>>>>> ef9405e2
 
         // Corner Shape
         self.corner_bottom_left_shape.clear_rules();
