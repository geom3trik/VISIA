--- conflicted
+++ resolved
@@ -17,15 +17,8 @@
 mod rule;
 pub use rule::Rule;
 
-<<<<<<< HEAD
 mod transform;
 pub use transform::*;
-=======
-mod display;
-pub use display::*;
-
-pub use femtovg::Transform2D;
->>>>>>> 4e391455
 
 mod selector;
 pub use selector::*;
@@ -666,32 +659,10 @@
                     self.border_color.insert_rule(rule_id, border_color);
                 }
 
-<<<<<<< HEAD
                 if let Some(border_width) = border.width {
                     self.border_width.insert_rule(rule_id, border_width.into());
                 }
             }
-=======
-                                "border-color" => {
-                                    let animation = self.animation_manager.create();
-                                    self.border_color.insert_animation(
-                                        animation,
-                                        self.add_transition(transition),
-                                    );
-                                    self.border_color.insert_transition(rule_id, animation);
-                                    self.transitions.insert(rule_id, animation);
-                                }
-
-                                "color" => {
-                                    let animation = self.animation_manager.create();
-                                    self.font_color.insert_animation(
-                                        animation,
-                                        self.add_transition(transition),
-                                    );
-                                    self.font_color.insert_transition(rule_id, animation);
-                                    self.transitions.insert(rule_id, animation);
-                                }
->>>>>>> 4e391455
 
             Property::BorderWidth(border_width) => {
                 self.border_width.insert_rule(rule_id, border_width.top.0);
@@ -897,15 +868,9 @@
             .expect("Failed to add pseudoclasses");
         self.classes.insert(entity, HashSet::new()).expect("Failed to add class list");
         self.abilities.insert(entity, Abilities::default()).expect("Failed to add abilities");
-<<<<<<< HEAD
-        self.needs_restyle = true;
-        self.needs_relayout = true;
-        self.needs_redraw = true;
-=======
         self.visibility.insert(entity, Default::default());
         self.focus_order.insert(entity, Default::default()).unwrap();
         self.system_flags = SystemFlags::all();
->>>>>>> 4e391455
     }
 
     pub fn remove(&mut self, entity: Entity) {
