use cssparser::*;

use crate::{CustomParseError, DashedIdent, Parse};

#[derive(Debug, Clone, PartialEq)]
pub struct CustomProperty<'i> {
    pub name: CowRcStr<'i>,
    pub value: TokenList<'i>,
}

impl<'i> CustomProperty<'i> {
    pub fn parse<'t>(
        name: CowRcStr<'i>,
        input: &mut Parser<'i, 't>,
    ) -> Result<Self, ParseError<'i, CustomParseError<'i>>> {
        //let value = TokenList::parse(input)?;
        // Ok(CustomProperty {
        //     name: CowRcStr::from("TODO"),
        //     value: TokenList(vec![TokenOrValue::Color(Color::CurrentColor)]),
        // })

        let value = TokenList::parse(input)?;
        Ok(CustomProperty { name, value })
    }
}

#[derive(Debug, Clone, PartialEq)]
pub struct UnparsedProperty<'i> {
    pub name: CowRcStr<'i>,
    pub value: TokenList<'i>,
}

impl<'i> UnparsedProperty<'i> {
    pub fn parse<'t>(
        name: CowRcStr<'i>,
        input: &mut Parser<'i, 't>,
    ) -> Result<Self, ParseError<'i, CustomParseError<'i>>> {
        let value = TokenList::parse(input)?;
        Ok(UnparsedProperty { name, value })
    }
}

#[derive(Debug, Clone, PartialEq)]
pub struct TokenList<'i>(#[cfg_attr(feature = "serde", serde(borrow))] pub Vec<TokenOrValue<'i>>);

#[derive(Debug, Clone, PartialEq)]
pub enum TokenOrValue<'i> {
    /// A token.
    Token(Token<'i>),
    /// A parsed CSS color.
    Color(Color),
    /// A parsed CSS url. (TODO)
    //Url(Url<'i>),
    /// A CSS variable reference.
    Var(Variable<'i>),
}

impl<'i> From<Token<'i>> for TokenOrValue<'i> {
    fn from(token: Token<'i>) -> TokenOrValue<'i> {
        TokenOrValue::Token(token)
    }
}

impl<'i> TokenOrValue<'i> {
    /// Returns whether the token is whitespace.
    pub fn is_whitespace(&self) -> bool {
        matches!(self, TokenOrValue::Token(Token::WhiteSpace(_)))
    }
}

impl<'i> TokenList<'i> {
    fn parse<'t>(input: &mut Parser<'i, 't>) -> Result<Self, ParseError<'i, CustomParseError<'i>>> {
        input.parse_until_before(Delimiter::Bang | Delimiter::Semicolon, |input| {
            let mut tokens = vec![];
            TokenList::parse_into(input, &mut tokens)?;

            // Slice off leading and trailing whitespace if there are at least two tokens.
            // If there is only one token, we must preserve it. e.g. `--foo: ;` is valid.
            if tokens.len() >= 2 {
                let mut slice = &tokens[..];
                if matches!(tokens.first(), Some(token) if token.is_whitespace()) {
                    slice = &slice[1..];
                }
                if matches!(tokens.last(), Some(token) if token.is_whitespace()) {
                    slice = &slice[..slice.len() - 1];
                }
                return Ok(TokenList(slice.to_vec()));
            }

            return Ok(TokenList(tokens));
        })
    }

    fn parse_into<'t>(
        input: &mut Parser<'i, 't>,
        tokens: &mut Vec<TokenOrValue<'i>>,
    ) -> Result<(), ParseError<'i, CustomParseError<'i>>> {
        let mut last_is_delim = false;
        let mut last_is_whitespace = false;
        loop {
            let state = input.state();
            match input.next_including_whitespace_and_comments() {
                Ok(&cssparser::Token::WhiteSpace(..)) | Ok(&cssparser::Token::Comment(..)) => {
                    // Skip whitespace if the last token was a delimeter.
                    // Otherwise, replace all whitespace and comments with a single space character.
                    if !last_is_delim {
                        tokens.push(Token::WhiteSpace(" ").into());
                        last_is_whitespace = true;
                    }
                }
                Ok(cssparser::Token::Function(f)) => {
                    // Attempt to parse embedded color values into hex tokens.
                    let f = f.clone();
                    if let Some(color) = try_parse_color_token(&f, &state, input) {
                        tokens.push(TokenOrValue::Color(color));
                        last_is_delim = false;
                        last_is_whitespace = false;
                    // } else if f == "url" {
                    //     input.reset(&state);
                    //     tokens.push(TokenOrValue::Url(Url::parse(input)?));
                    //     last_is_delim = false;
                    //     last_is_whitespace = false;
                    } else if f == "var" {
                        let var = input.parse_nested_block(|input| {
                            let var = Variable::parse(input)?;
                            Ok(TokenOrValue::Var(var))
                        })?;
                        tokens.push(var);
                        last_is_delim = true;
                        last_is_whitespace = false;
                    } else {
                        tokens.push(Token::Function(f).into());
                        input.parse_nested_block(|input| TokenList::parse_into(input, tokens))?;
                        tokens.push(Token::CloseParenthesis.into());
                        last_is_delim = true; // Whitespace is not required after any of these chars.
                        last_is_whitespace = false;
                    }
                }
                Ok(&cssparser::Token::Hash(ref h)) | Ok(&cssparser::Token::IDHash(ref h)) => {
                    if let Ok(color) = Color::parse_hash(h.as_bytes()) {
                        tokens.push(TokenOrValue::Color(color));
                    } else {
                        tokens.push(Token::Hash(h.clone()).into());
                    }
                    last_is_delim = false;
                    last_is_whitespace = false;
                }
                Ok(&cssparser::Token::UnquotedUrl(_)) => {
                    input.reset(&state);
                    //tokens.push(TokenOrValue::Url(Url::parse(input)?));
                    last_is_delim = false;
                    last_is_whitespace = false;
                }
                Ok(token @ &cssparser::Token::ParenthesisBlock)
                | Ok(token @ &cssparser::Token::SquareBracketBlock)
                | Ok(token @ &cssparser::Token::CurlyBracketBlock) => {
                    tokens.push(token.clone().into());
                    let closing_delimiter = match token {
                        cssparser::Token::ParenthesisBlock => Token::CloseParenthesis,
                        cssparser::Token::SquareBracketBlock => Token::CloseSquareBracket,
                        cssparser::Token::CurlyBracketBlock => Token::CloseCurlyBracket,
                        _ => unreachable!(),
                    };

                    input.parse_nested_block(|input| TokenList::parse_into(input, tokens))?;

                    tokens.push(closing_delimiter.into());
                    last_is_delim = true; // Whitespace is not required after any of these chars.
                    last_is_whitespace = false;
                }
                Ok(token) => {
                    last_is_delim =
                        matches!(token, cssparser::Token::Delim(_) | cssparser::Token::Comma);

                    // If this is a delimeter, and the last token was whitespace,
                    // replace the whitespace with the delimeter since both are not required.
                    if last_is_delim && last_is_whitespace {
                        let last = tokens.last_mut().unwrap();
                        *last = token.clone().into();
                    } else {
                        tokens.push(token.clone().into());
                    }

                    last_is_whitespace = false;
                }
                Err(_) => break,
            }
        }

        Ok(())
    }
}

#[inline]
fn try_parse_color_token<'i>(
    f: &CowRcStr<'i>,
    state: &ParserState,
    input: &mut Parser<'i, '_>,
) -> Option<Color> {
    match_ignore_ascii_case! { f,
        "rgb" | "rgba" | "hsl" | "hsla" | "hwb" | "lab" | "lch" | "oklab" | "oklch" | "color" | "color-mix" => {
        let s = input.state();
        input.reset(state);
        if let Ok(color) = Color::parse(input) {
            return Some(color)
        }
        input.reset(&s);
        },
        _ => {}
    }

    None
}

/// A CSS variable reference.
#[derive(Debug, Clone, PartialEq)]
#[cfg_attr(feature = "serde", derive(serde::Serialize, serde::Deserialize))]
pub struct Variable<'i> {
    /// The variable name.
    #[cfg_attr(feature = "serde", serde(borrow))]
    pub name: DashedIdent<'i>,
    /// A fallback value in case the variable is not defined.
    pub fallback: Option<TokenList<'i>>,
}

impl<'i> Variable<'i> {
    fn parse<'t>(input: &mut Parser<'i, 't>) -> Result<Self, ParseError<'i, CustomParseError<'i>>> {
        let name = DashedIdent::parse(input)?;

        let fallback = if input.try_parse(|input| input.expect_comma()).is_ok() {
            Some(TokenList::parse(input)?)
        } else {
            None
        };

        Ok(Variable { name, fallback })
    }
}

#[cfg(test)]
mod tests {
    use cssparser::CowRcStr;

    use crate::CustomProperty;

    #[test]
    fn parse_custom_ident() {
        let success_string = "left";
        let mut parser_input = cssparser::ParserInput::new(success_string);
        let mut parser = cssparser::Parser::new(&mut parser_input);
<<<<<<< HEAD
        let result = CustomProperty::parse(CowRcStr::from("custom"), &mut parser);
=======
        let _result = CustomProperty::parse(CowRcStr::from("custom"), &mut parser);
>>>>>>> ef9405e2
        // assert_eq!(result, Ok($value));
    }

    #[test]
    fn parse_custom_color() {
        let success_string = "#456789";
        let mut parser_input = cssparser::ParserInput::new(success_string);
        let mut parser = cssparser::Parser::new(&mut parser_input);
<<<<<<< HEAD
        let result = CustomProperty::parse(CowRcStr::from("custom"), &mut parser);
=======
        let _result = CustomProperty::parse(CowRcStr::from("custom"), &mut parser);
>>>>>>> ef9405e2
        // assert_eq!(result, Ok($value));
    }

    #[test]
    fn parse_custom_value() {
        let success_string = "3px";
        let mut parser_input = cssparser::ParserInput::new(success_string);
        let mut parser = cssparser::Parser::new(&mut parser_input);
<<<<<<< HEAD
        let result = CustomProperty::parse(CowRcStr::from("custom"), &mut parser);
=======
        let _result = CustomProperty::parse(CowRcStr::from("custom"), &mut parser);
>>>>>>> ef9405e2
        // assert_eq!(result, Ok($value));
    }

    #[test]
    fn parse_custom_complex() {
        let success_string = "left 3px rgb(100, 200, 50)";
        let mut parser_input = cssparser::ParserInput::new(success_string);
        let mut parser = cssparser::Parser::new(&mut parser_input);
<<<<<<< HEAD
        let result = CustomProperty::parse(CowRcStr::from("custom"), &mut parser);
=======
        let _result = CustomProperty::parse(CowRcStr::from("custom"), &mut parser);
>>>>>>> ef9405e2
        // assert_eq!(result, Ok($value));
    }
}<|MERGE_RESOLUTION|>--- conflicted
+++ resolved
@@ -248,11 +248,7 @@
         let success_string = "left";
         let mut parser_input = cssparser::ParserInput::new(success_string);
         let mut parser = cssparser::Parser::new(&mut parser_input);
-<<<<<<< HEAD
-        let result = CustomProperty::parse(CowRcStr::from("custom"), &mut parser);
-=======
-        let _result = CustomProperty::parse(CowRcStr::from("custom"), &mut parser);
->>>>>>> ef9405e2
+        let _result = CustomProperty::parse(CowRcStr::from("custom"), &mut parser);
         // assert_eq!(result, Ok($value));
     }
 
@@ -261,11 +257,7 @@
         let success_string = "#456789";
         let mut parser_input = cssparser::ParserInput::new(success_string);
         let mut parser = cssparser::Parser::new(&mut parser_input);
-<<<<<<< HEAD
-        let result = CustomProperty::parse(CowRcStr::from("custom"), &mut parser);
-=======
-        let _result = CustomProperty::parse(CowRcStr::from("custom"), &mut parser);
->>>>>>> ef9405e2
+        let _result = CustomProperty::parse(CowRcStr::from("custom"), &mut parser);
         // assert_eq!(result, Ok($value));
     }
 
@@ -274,11 +266,7 @@
         let success_string = "3px";
         let mut parser_input = cssparser::ParserInput::new(success_string);
         let mut parser = cssparser::Parser::new(&mut parser_input);
-<<<<<<< HEAD
-        let result = CustomProperty::parse(CowRcStr::from("custom"), &mut parser);
-=======
-        let _result = CustomProperty::parse(CowRcStr::from("custom"), &mut parser);
->>>>>>> ef9405e2
+        let _result = CustomProperty::parse(CowRcStr::from("custom"), &mut parser);
         // assert_eq!(result, Ok($value));
     }
 
@@ -287,11 +275,7 @@
         let success_string = "left 3px rgb(100, 200, 50)";
         let mut parser_input = cssparser::ParserInput::new(success_string);
         let mut parser = cssparser::Parser::new(&mut parser_input);
-<<<<<<< HEAD
-        let result = CustomProperty::parse(CowRcStr::from("custom"), &mut parser);
-=======
-        let _result = CustomProperty::parse(CowRcStr::from("custom"), &mut parser);
->>>>>>> ef9405e2
+        let _result = CustomProperty::parse(CowRcStr::from("custom"), &mut parser);
         // assert_eq!(result, Ok($value));
     }
 }