use std::{any::Any, collections::HashMap};

use crate::prelude::*;

use crate::events::ViewHandler;
use crate::resource::ImageOrId;
use crate::state::ModelDataStore;
use crate::text::{idx_to_pos, measure_text_lines, text_layout, text_paint_draw};
use femtovg::{
    renderer::OpenGl, Align, Baseline, ImageFlags, Paint, Path, PixelFormat, RenderTarget,
    TextMetrics,
};
use morphorm::Units;

/// The canvas we will be drawing to.
///
/// This type is part of the prelude.
pub type Canvas = femtovg::Canvas<OpenGl>;

// Length proportional to radius of a cubic bezier handle for 90deg arcs.
const KAPPA90: f32 = 0.5522847493;

/// A view is any object which can be displayed on the screen.
///
/// This trait is part of the prelude.
pub trait View: 'static + Sized {
    #[allow(unused_variables)]
    fn body(&mut self, cx: &mut Context) {}
    fn build<F>(self, cx: &mut Context, content: F) -> Handle<Self>
    where
        F: FnOnce(&mut Context),
    {
        let id = cx.entity_manager.create();
        let current = cx.current();
        cx.tree().add(id, current).expect("Failed to add to tree");
        cx.cache().add(id).expect("Failed to add to cache");
        cx.style().add(id);
        cx.views.insert(id, Box::new(self));

        cx.data
            .insert(
                id,
                ModelDataStore {
                    data: HashMap::default(),
                    lenses_dedup: HashMap::default(),
                    lenses_dup: vec![],
                },
            )
            .expect("Failed to insert model data store");

        let handle = Handle { entity: id, p: Default::default(), cx };

        handle.cx.with_current(handle.entity, content);

        handle
    }

    /// The name of the view. This is used in css: to style every single one of a given view, you
    /// specify the element name.
    fn element(&self) -> Option<&'static str> {
        None
    }

    #[allow(unused_variables)]
    fn event(&mut self, cx: &mut EventContext, event: &mut Event) {}

    fn draw(&self, cx: &mut DrawContext, canvas: &mut Canvas) {
        let bounds = cx.bounds();

        //Skip widgets with no width or no height
        if bounds.w == 0.0 || bounds.h == 0.0 {
            return;
        }

        let background_color = cx.background_color().cloned().unwrap_or_default();

        let font_color = cx.font_color().cloned().unwrap_or(Color::rgb(0, 0, 0));

<<<<<<< HEAD
        let border_color = cx.border_color(entity).cloned().unwrap_or_default();
        let outline_color = cx.outline_color(entity).cloned().unwrap_or_default();
=======
        let border_color = cx.border_color().cloned().unwrap_or_default();
>>>>>>> 82adb8e2

        let parent = cx
            .tree
            .get_layout_parent(cx.current)
            .expect(&format!("Failed to find parent somehow: {}", cx.current));

        let parent_width = cx.cache.get_width(parent);
        let parent_height = cx.cache.get_height(parent);

        let border_shape_top_left = cx.border_shape_top_left().cloned().unwrap_or_default();

        let border_shape_top_right = cx.border_shape_top_right().cloned().unwrap_or_default();

        let border_shape_bottom_left = cx.border_shape_bottom_left().cloned().unwrap_or_default();

        let border_shape_bottom_right = cx.border_shape_bottom_right().cloned().unwrap_or_default();

        let border_radius_top_left =
            cx.border_radius_top_left().unwrap_or_default().value_or(bounds.w.min(bounds.h), 0.0);

        let border_radius_top_right =
            cx.border_radius_top_right().unwrap_or_default().value_or(bounds.w.min(bounds.h), 0.0);

        let border_radius_bottom_left = cx
            .border_radius_bottom_left()
            .unwrap_or_default()
            .value_or(bounds.w.min(bounds.h), 0.0);
        let border_radius_bottom_right = cx
            .border_radius_bottom_right()
            .unwrap_or_default()
            .value_or(bounds.w.min(bounds.h), 0.0);

        let opacity = cx.opacity();

        let mut background_color: femtovg::Color = background_color.into();
        background_color.set_alphaf(background_color.a * opacity);

        let mut border_color: femtovg::Color = border_color.into();
        border_color.set_alphaf(border_color.a * opacity);

        let border_width =
            cx.border_width().unwrap_or_default().value_or(bounds.w.min(bounds.h), 0.0);

        let outline_width =
            cx.outline_width(entity).unwrap_or_default().value_or(bounds.w.min(bounds.h), 0.0);

        let mut outline_color: femtovg::Color = outline_color.into();
        outline_color.set_alphaf(outline_color.a * opacity);

        let outline_offset =
            cx.outline_offset(entity).unwrap_or_default().value_or(bounds.w.min(bounds.h), 0.0);

        let outer_shadow_h_offset =
            cx.outer_shadow_h_offset().unwrap_or_default().value_or(bounds.w, 0.0);
        let outer_shadow_v_offset =
            cx.outer_shadow_v_offset().unwrap_or_default().value_or(bounds.w, 0.0);
        let outer_shadow_blur = cx.outer_shadow_blur().unwrap_or_default().value_or(bounds.w, 0.0);

        let outer_shadow_color = cx.outer_shadow_color().cloned().unwrap_or_default();

        let mut outer_shadow_color: femtovg::Color = outer_shadow_color.into();
        outer_shadow_color.set_alphaf(outer_shadow_color.a * opacity);

        let _inner_shadow_h_offset =
            cx.inner_shadow_h_offset().unwrap_or_default().value_or(bounds.w, 0.0);

        let _inner_shadow_v_offset =
            cx.inner_shadow_v_offset().unwrap_or_default().value_or(bounds.w, 0.0);

        let _inner_shadow_blur = cx.inner_shadow_blur().unwrap_or_default().value_or(bounds.w, 0.0);

        let inner_shadow_color = cx.inner_shadow_color().cloned().unwrap_or_default();

        let mut inner_shadow_color: femtovg::Color = inner_shadow_color.into();
        inner_shadow_color.set_alphaf(inner_shadow_color.a * opacity);

        // // Draw outer shadow
        // let mut path = Path::new();
        // path.rounded_rect_varying(
        //     bounds.x - outer_shadow_blur + outer_shadow_h_offset,
        //     bounds.y - outer_shadow_blur + outer_shadow_v_offset,
        //     bounds.w + 2.0 * outer_shadow_blur,
        //     bounds.h + 2.0 * outer_shadow_blur,
        //     border_radius_top_left,
        //     border_radius_top_right,
        //     border_radius_bottom_right,
        //     border_radius_bottom_left,
        // );
        // path.rounded_rect_varying(
        //     bounds.x,
        //     bounds.y,
        //     bounds.w,
        //     bounds.h,
        //     border_radius_top_left,
        //     border_radius_top_right,
        //     border_radius_bottom_right,
        //     border_radius_bottom_left,
        // );
        // path.solidity(Solidity::Hole);

        // let mut paint = Paint::box_gradient(
        //     bounds.x + outer_shadow_h_offset,
        //     bounds.y + outer_shadow_v_offset,
        //     bounds.w,
        //     bounds.h,
        //     border_radius_top_left
        //         .max(border_radius_top_right)
        //         .max(border_radius_bottom_left)
        //         .max(border_radius_bottom_right),
        //     outer_shadow_blur,
        //     outer_shadow_color,
        //     femtovg::Color::rgba(0, 0, 0, 0),
        // );

        // canvas.fill_path(&mut path, paint);

        //let start = instant::Instant::now();
        let mut path = Path::new();

        if bounds.w == bounds.h
            && border_radius_bottom_left == (bounds.w - 2.0 * border_width) / 2.0
            && border_radius_bottom_right == (bounds.w - 2.0 * border_width) / 2.0
            && border_radius_top_left == (bounds.w - 2.0 * border_width) / 2.0
            && border_radius_top_right == (bounds.w - 2.0 * border_width) / 2.0
        {
            path.circle(
                bounds.x + (border_width / 2.0) + (bounds.w - border_width) / 2.0,
                bounds.y + (border_width / 2.0) + (bounds.h - border_width) / 2.0,
                bounds.w / 2.0,
            );
        } else {
            let x = bounds.x + border_width / 2.0;
            let y = bounds.y + border_width / 2.0;
            let w = bounds.w - border_width;
            let h = bounds.h - border_width;
            let halfw = w.abs() * 0.5;
            let halfh = h.abs() * 0.5;

            let rx_bl = border_radius_bottom_left.min(halfw) * w.signum();
            let ry_bl = border_radius_bottom_left.min(halfh) * h.signum();

            let rx_br = border_radius_bottom_right.min(halfw) * w.signum();
            let ry_br = border_radius_bottom_right.min(halfh) * h.signum();

            let rx_tr = border_radius_top_right.min(halfw) * w.signum();
            let ry_tr = border_radius_top_right.min(halfh) * h.signum();

            let rx_tl = border_radius_top_left.min(halfw) * w.signum();
            let ry_tl = border_radius_top_left.min(halfh) * h.signum();

            path.move_to(x, y + ry_tl);
            path.line_to(x, y + h - ry_bl);
            if border_radius_bottom_left != 0.0 {
                if border_shape_bottom_left == BorderCornerShape::Round {
                    path.bezier_to(
                        x,
                        y + h - ry_bl * (1.0 - KAPPA90),
                        x + rx_bl * (1.0 - KAPPA90),
                        y + h,
                        x + rx_bl,
                        y + h,
                    );
                } else {
                    path.line_to(x + rx_bl, y + h);
                }
            }

            path.line_to(x + w - rx_br, y + h);

            if border_radius_bottom_right != 0.0 {
                if border_shape_bottom_right == BorderCornerShape::Round {
                    path.bezier_to(
                        x + w - rx_br * (1.0 - KAPPA90),
                        y + h,
                        x + w,
                        y + h - ry_br * (1.0 - KAPPA90),
                        x + w,
                        y + h - ry_br,
                    );
                } else {
                    path.line_to(x + w, y + h - ry_br);
                }
            }

            path.line_to(x + w, y + ry_tr);

            if border_radius_top_right != 0.0 {
                if border_shape_top_right == BorderCornerShape::Round {
                    path.bezier_to(
                        x + w,
                        y + ry_tr * (1.0 - KAPPA90),
                        x + w - rx_tr * (1.0 - KAPPA90),
                        y,
                        x + w - rx_tr,
                        y,
                    );
                } else {
                    path.line_to(x + w - rx_tr, y);
                }
            }

            path.line_to(x + rx_tl, y);

            if border_radius_top_left != 0.0 {
                if border_shape_top_left == BorderCornerShape::Round {
                    path.bezier_to(
                        x + rx_tl * (1.0 - KAPPA90),
                        y,
                        x,
                        y + ry_tl * (1.0 - KAPPA90),
                        x,
                        y + ry_tl,
                    );
                } else {
                    path.line_to(x, y + ry_tl);
                }
            }

            path.close();
        }

        // Draw outer shadow

        if cx.outer_shadow_color().is_some() {
            let sigma = outer_shadow_blur / 2.0;
            let d = (sigma * 5.0).ceil();

            let shadow_image =
                cx.draw_cache.shadow_image.get(cx.current).cloned().unwrap_or_else(|| {
                    (
                        canvas
                            .create_image_empty(
                                (bounds.w + d) as usize,
                                (bounds.h + d) as usize,
                                PixelFormat::Rgba8,
                                ImageFlags::FLIP_Y | ImageFlags::PREMULTIPLIED,
                            )
                            .expect("Failed to create image"),
                        canvas
                            .create_image_empty(
                                (bounds.w + d) as usize,
                                (bounds.h + d) as usize,
                                PixelFormat::Rgba8,
                                ImageFlags::FLIP_Y | ImageFlags::PREMULTIPLIED,
                            )
                            .expect("Failed to create image"),
                    )
                });

            canvas.save();
            canvas.reset_scissor();
            let size = canvas.image_size(shadow_image.0).expect("Failed to get image");

            let (source, target) =
                if size.0 != (bounds.w + d) as usize || size.1 != (bounds.h + d) as usize {
                    canvas.delete_image(shadow_image.0);
                    canvas.delete_image(shadow_image.1);

                    (
                        canvas
                            .create_image_empty(
                                (bounds.w + d) as usize,
                                (bounds.h + d) as usize,
                                PixelFormat::Rgba8,
                                ImageFlags::FLIP_Y | ImageFlags::PREMULTIPLIED,
                            )
                            .expect("Failed to create image"),
                        canvas
                            .create_image_empty(
                                (bounds.w + d) as usize,
                                (bounds.h + d) as usize,
                                PixelFormat::Rgba8,
                                ImageFlags::FLIP_Y | ImageFlags::PREMULTIPLIED,
                            )
                            .expect("Failed to create image"),
                    )
                } else {
                    (shadow_image.0, shadow_image.1)
                };

            cx.draw_cache.shadow_image.insert(cx.current, (source, target)).unwrap();

            canvas.set_render_target(RenderTarget::Image(source));
            canvas.clear_rect(0, 0, size.0 as u32, size.1 as u32, femtovg::Color::rgba(0, 0, 0, 0));
            canvas.translate(-bounds.x + d / 2.0, -bounds.y + d / 2.0);
            let mut outer_shadow = path.clone();
            let paint = Paint::color(outer_shadow_color);
            canvas.fill_path(&mut outer_shadow, paint);

            canvas.restore();

            let target_image = if outer_shadow_blur > 0.0 {
                canvas.filter_image(target, femtovg::ImageFilter::GaussianBlur { sigma }, source);
                target
            } else {
                source
            };

            canvas.set_render_target(RenderTarget::Screen);

            canvas.save();
            canvas.translate(outer_shadow_h_offset, outer_shadow_v_offset);
            let mut path = Path::new();
            path.rect(bounds.x - d / 2.0, bounds.y - d / 2.0, bounds.w + d, bounds.h + d);

            canvas.fill_path(
                &mut path,
                Paint::image(
                    target_image,
                    bounds.x - d / 2.0,
                    bounds.y - d / 2.0,
                    bounds.w + d,
                    bounds.h + d,
                    0f32,
                    1f32,
                ),
            );
            //canvas.fill_path(&mut path, Paint::color(femtovg::Color::rgb(0,0,0)));
            canvas.restore();
        }

        // Fill with background color
        let mut paint = Paint::color(background_color);

        // Gradient overrides background color
        if let Some(background_gradient) = cx.background_gradient() {
            let (_, _, end_x, end_y, parent_length) = match background_gradient.direction {
                GradientDirection::LeftToRight => (0.0, 0.0, bounds.w, 0.0, parent_width),
                GradientDirection::TopToBottom => (0.0, 0.0, 0.0, bounds.h, parent_height),
                _ => (0.0, 0.0, bounds.w, 0.0, parent_width),
            };

            paint = Paint::linear_gradient_stops(
                bounds.x,
                bounds.y,
                bounds.x + end_x,
                bounds.y + end_y,
                background_gradient
                    .get_stops(parent_length)
                    .iter()
                    .map(|stop| {
                        let col: femtovg::Color = stop.1.into();
                        (stop.0, col)
                    })
                    .collect::<Vec<_>>()
                    .as_slice(),
            );
        }

        // background-image overrides gradient
        // TODO should we draw image on top of colors?
        if let Some(background_image) = cx.background_image() {
            if let Some(img) = cx.resource_manager.images.get(background_image) {
                match img.image {
                    ImageOrId::Id(id, dim) => {
                        paint = Paint::image(
                            id,
                            bounds.x,
                            bounds.y,
                            dim.0 as f32,
                            dim.1 as f32,
                            0.0,
                            1.0,
                        );
                    }

                    _ => {}
                }
            }
        }

        //canvas.global_composite_blend_func(BlendFactor::DstColor, BlendFactor::OneMinusSrcAlpha);

        // Fill the quad
        canvas.fill_path(&mut path, paint);

        //println!("{:.2?} seconds for whatever you did.", start.elapsed());

        // Draw border
        let mut paint = Paint::color(border_color);
        paint.set_line_width(border_width);
        canvas.stroke_path(&mut path, paint);

        // Draw outline
        let mut outline_path = Path::new();
        let half_outline_width = outline_width / 2.0;
        outline_path.rounded_rect_varying(
            bounds.x - half_outline_width - outline_offset,
            bounds.y - half_outline_width - outline_offset,
            bounds.w + outline_width + 2.0 * outline_offset,
            bounds.h + outline_width + 2.0 * outline_offset,
            border_radius_top_left * 1.5,
            border_radius_top_right * 1.5,
            border_radius_bottom_right * 1.5,
            border_radius_bottom_left * 1.5,
        );
        let mut outline_paint = Paint::color(outline_color);
        outline_paint.set_line_width(outline_width);
        canvas.stroke_path(&mut outline_path, outline_paint);

        // // Draw inner shadow
        // let mut path = Path::new();
        // path.rounded_rect_varying(
        //     0.0 + border_width,
        //     0.0 + border_width,
        //     bounds.w - border_width * 2.0,
        //     bounds.h - border_width * 2.0,
        //     border_radius_top_left,
        //     border_radius_top_right,
        //     border_radius_bottom_right,
        //     border_radius_bottom_left,
        // );

        // let mut paint = Paint::box_gradient(
        //     0.0 + inner_shadow_h_offset + border_width,
        //     0.0 + inner_shadow_v_offset + border_width,
        //     bounds.w - border_width * 2.0,
        //     bounds.h - border_width * 2.0,
        //     border_radius_top_left
        //         .max(border_radius_top_right)
        //         .max(border_radius_bottom_left)
        //         .max(border_radius_bottom_right),
        //     inner_shadow_blur,
        //     femtovg::Color::rgba(0, 0, 0, 0),
        //     inner_shadow_color,
        // );
        // canvas.fill_path(&mut path, paint);

        // Draw text and image
        if cx.text().is_some() || cx.image().is_some() {
            let mut x = bounds.x;
            let mut y = bounds.y;
            let mut w = bounds.w;
            let mut h = bounds.h;

            // TODO - Move this to a text layout system and include constraints
            let child_left = cx.child_left().unwrap_or_default();
            let child_right = cx.child_right().unwrap_or_default();
            let child_top = cx.child_top().unwrap_or_default();
            let child_bottom = cx.child_bottom().unwrap_or_default();

            let align = match child_left {
                Units::Pixels(val) => match child_right {
                    Units::Stretch(_) | Units::Auto => {
                        x += val + border_width;
                        w -= val + border_width;
                        Align::Left
                    }

                    _ => Align::Left,
                },

                Units::Stretch(_) => match child_right {
                    Units::Pixels(val) => {
                        x += bounds.w - val - border_width;
                        w -= val - border_width;
                        Align::Right
                    }

                    Units::Stretch(_) => {
                        x += 0.5 * bounds.w;
                        Align::Center
                    }

                    _ => Align::Right,
                },

                _ => Align::Left,
            };

            let baseline = match child_top {
                Units::Pixels(val) => match child_bottom {
                    Units::Stretch(_) | Units::Auto => {
                        y += val + border_width;
                        h -= val + border_width;
                        Baseline::Top
                    }

                    _ => Baseline::Top,
                },

                Units::Stretch(_) => match child_bottom {
                    Units::Pixels(val) => {
                        y += bounds.h - val - border_width;
                        h -= val - border_width;
                        Baseline::Bottom
                    }

                    Units::Stretch(_) => {
                        y += 0.5 * bounds.h;
                        Baseline::Middle
                    }

                    _ => Baseline::Bottom,
                },

                _ => Baseline::Top,
            };

            // Draw image
            if let Some(image_name) = cx.image() {
                if let Some(img) = cx.resource_manager.images.get(image_name) {
                    match img.image {
                        ImageOrId::Id(id, _) => {
                            let x = match align {
                                Align::Left => x,
                                Align::Center => x - w * 0.5,
                                Align::Right => x - w,
                            };
                            let y = match baseline {
                                Baseline::Top => y,
                                Baseline::Middle => y - h * 0.5,
                                Baseline::Alphabetic | Baseline::Bottom => y - h,
                            };

                            let mut path = Path::new();
                            path.rect(x, y, w, h);

                            let paint = Paint::image(id, x, y, w, h, 0.0, 1.0);
                            canvas.fill_path(&mut path, paint);
                        }

                        _ => {}
                    }
                }
            }

            if let Some(text) = cx.text().cloned() {
                // let mut x = posx + (border_width / 2.0);
                // let mut y = posy + (border_width / 2.0);

                let mut font_color: femtovg::Color = font_color.into();
                font_color.set_alphaf(font_color.a * opacity);

                let text_wrap = cx.text_wrap().cloned().unwrap_or(true);

                let mut paint = text_paint_draw(cx, cx.current);
                paint.set_color(font_color);
                paint.set_text_align(align);
                paint.set_text_baseline(baseline);

                let font_metrics =
                    cx.text_context.measure_font(paint).expect("Failed to read font metrics");

                let text_width = if text_wrap { w } else { f32::MAX };

                if let Ok(lines) = text_layout(text_width, &text, paint, &cx.text_context) {
                    // difference between first line and last line
                    let delta_height = font_metrics.height() * (lines.len() - 1) as f32;
                    let first_line_y = match baseline {
                        Baseline::Top => y,
                        Baseline::Middle => y - delta_height / 2.0,
                        Baseline::Alphabetic | Baseline::Bottom => y - delta_height,
                    };
                    let metrics =
                        measure_text_lines(&text, paint, &lines, x, first_line_y, &cx.text_context);
                    let cached: Vec<(std::ops::Range<usize>, TextMetrics)> =
                        lines.into_iter().zip(metrics.into_iter()).collect();
                    let selection = cx.text_selection();
                    let (anchor, active) = if let Some(cursor) = selection {
                        (
                            idx_to_pos(cursor.anchor, cached.iter()),
                            idx_to_pos(cursor.active, cached.iter()),
                        )
                    } else {
                        ((usize::MAX, (f32::MAX, f32::MAX)), (usize::MAX, (f32::MAX, f32::MAX)))
                    };
                    let (first, last) = if let Some(cursor) = &selection {
                        if cursor.anchor < cursor.active {
                            (anchor, active)
                        } else {
                            (active, anchor)
                        }
                    } else {
                        (anchor, active)
                    };
                    let selection_color = cx.selection_color();
                    let cursor_color = cx.caret_color();
                    for (line, (range, metrics)) in cached.iter().enumerate() {
                        let y = first_line_y + line as f32 * font_metrics.height();
                        let min_y = match baseline {
                            Baseline::Top => y,
                            Baseline::Middle => y - font_metrics.height() / 2.0,
                            Baseline::Alphabetic | Baseline::Bottom => y - font_metrics.height(),
                        };
                        // should we draw part of the selection?
                        if let Some(color) = selection_color {
                            if line >= first.0 && line <= last.0 && first != last {
                                let first_x = if line == first.0 {
                                    first.1 .0
                                } else if let Some(glyph) = metrics.glyphs.first() {
                                    glyph.x
                                } else {
                                    x
                                };
                                let last_x = if line == last.0 {
                                    last.1 .0
                                } else if let Some(glyph) = metrics.glyphs.last() {
                                    glyph.x + glyph.advance_x
                                } else {
                                    x + 10.0
                                };
                                let min_x = first_x.min(last_x).round();
                                let max_x = first_x.max(last_x).round();
                                let mut path = Path::new();
                                path.rect(min_x, min_y, max_x - min_x, font_metrics.height());
                                canvas.fill_path(&mut path, Paint::color(color.clone().into()));
                            }
                        }
                        // should we draw the cursor?
                        if let Some(color) = cursor_color {
                            if line == active.0 {
                                let (x, _) = active.1;
                                let x = x.round();
                                let mut path = Path::new();
                                path.rect(
                                    x,
                                    min_y,
                                    cx.logical_to_physical(1.0),
                                    font_metrics.height(),
                                );
                                canvas.fill_path(&mut path, Paint::color(color.clone().into()));
                            }
                        }
                        canvas.fill_text(x, y, &text[range.clone()], paint).ok();
                    }

                    cx.draw_cache.text_lines.insert(cx.current, cached).unwrap();
                }
            }
        }
    }
}

impl<T: View> ViewHandler for T
where
    T: std::marker::Sized + View + 'static,
{
    fn element(&self) -> Option<&'static str> {
        <T as View>::element(&self)
    }

    fn body(&mut self, cx: &mut Context) {
        <T as View>::body(self, cx);
    }

    fn event(&mut self, cx: &mut EventContext, event: &mut Event) {
        <T as View>::event(self, cx, event);
    }

    fn draw(&self, cx: &mut DrawContext, canvas: &mut Canvas) {
        <T as View>::draw(self, cx, canvas);
    }

    fn as_any_ref(&self) -> &dyn Any {
        self
    }

    fn as_any_mut(&mut self) -> &mut dyn Any {
        self
    }
}<|MERGE_RESOLUTION|>--- conflicted
+++ resolved
@@ -76,12 +76,8 @@
 
         let font_color = cx.font_color().cloned().unwrap_or(Color::rgb(0, 0, 0));
 
-<<<<<<< HEAD
-        let border_color = cx.border_color(entity).cloned().unwrap_or_default();
-        let outline_color = cx.outline_color(entity).cloned().unwrap_or_default();
-=======
         let border_color = cx.border_color().cloned().unwrap_or_default();
->>>>>>> 82adb8e2
+        let outline_color = cx.outline_color().cloned().unwrap_or_default();
 
         let parent = cx
             .tree
@@ -126,13 +122,13 @@
             cx.border_width().unwrap_or_default().value_or(bounds.w.min(bounds.h), 0.0);
 
         let outline_width =
-            cx.outline_width(entity).unwrap_or_default().value_or(bounds.w.min(bounds.h), 0.0);
+            cx.outline_width().unwrap_or_default().value_or(bounds.w.min(bounds.h), 0.0);
 
         let mut outline_color: femtovg::Color = outline_color.into();
         outline_color.set_alphaf(outline_color.a * opacity);
 
         let outline_offset =
-            cx.outline_offset(entity).unwrap_or_default().value_or(bounds.w.min(bounds.h), 0.0);
+            cx.outline_offset().unwrap_or_default().value_or(bounds.w.min(bounds.h), 0.0);
 
         let outer_shadow_h_offset =
             cx.outer_shadow_h_offset().unwrap_or_default().value_or(bounds.w, 0.0);
