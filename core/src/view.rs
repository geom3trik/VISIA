use std::collections::HashMap;

use crate::{
    idx_to_pos, measure_text_lines,
    style::{BorderCornerShape, GradientDirection},
<<<<<<< HEAD
    Context, Event, FontOrId, Handle, ModelDataStore, ViewHandler,
=======
    text_layout, Context, Event, FontOrId, Handle, ViewHandler,
>>>>>>> 97ec0d57
};

use femtovg::{
    renderer::OpenGl, Align, Baseline, ImageFlags, Paint, Path, PixelFormat, RenderTarget,
    TextMetrics,
};
use morphorm::Units;

pub type Canvas = femtovg::Canvas<OpenGl>;

// Length proportional to radius of a cubic bezier handle for 90deg arcs.
const KAPPA90: f32 = 0.5522847493;

pub trait View: 'static + Sized {
    #[allow(unused_variables)]
    fn body(&mut self, cx: &mut Context) {}
    fn build2<F>(self, cx: &mut Context, builder: F) -> Handle<Self>
    where
        F: FnOnce(&mut Context),
    {
        // Add the instance to context even if it already exists

        let id = cx.entity_manager.create();
        cx.tree.add(id, cx.current).expect("Failed to add to tree");
        cx.cache.add(id).expect("Failed to add to cache");
        cx.style.add(id);
        cx.views.insert(id, Box::new(self));

        cx.data
            .insert(
                id,
                ModelDataStore {
                    data: HashMap::default(),
                    lenses_dedup: HashMap::default(),
                    lenses_dup: vec![],
                },
            )
            .expect("Failed to insert model data store");

        let handle = Handle { entity: id, p: Default::default(), cx };

        // ...and this part
        let prev = handle.cx.current;
        handle.cx.current = handle.entity;

        (builder)(handle.cx);

        // This part will also be moved somewhere else
        handle.cx.current = prev;

        handle
    }

    fn build(mut self, cx: &mut Context) -> Handle<Self> {
        let id = cx.entity_manager.create();
        cx.tree.add(id, cx.current).expect("Failed to add to tree");
        cx.cache.add(id).expect("Failed to add to cache");
        cx.style.add(id);
        let prev = cx.current;
        cx.current = id;
        self.body(cx);
        cx.current = prev;
        cx.views.insert(id, Box::new(self));

        Handle { entity: id, p: Default::default(), cx }
    }

    fn element(&self) -> Option<String> {
        None
    }

    #[allow(unused_variables)]
    fn event(&mut self, cx: &mut Context, event: &mut Event) {}

    fn draw(&self, cx: &mut Context, canvas: &mut Canvas) {
        //println!("{}", debug(&mut context, entity));
        let entity = cx.current;

        let bounds = cx.cache.get_bounds(entity);

        //Skip widgets with no width or no height
        if bounds.w == 0.0 || bounds.h == 0.0 {
            return;
        }

        let _padding_left = match cx.style.child_left.get(entity).unwrap_or(&Units::Auto) {
            Units::Pixels(val) => val,
            _ => &0.0,
        };

        let _padding_right = match cx.style.child_right.get(entity).unwrap_or(&Units::Auto) {
            Units::Pixels(val) => val,
            _ => &0.0,
        };

        let _padding_top = match cx.style.child_top.get(entity).unwrap_or(&Units::Auto) {
            Units::Pixels(val) => val,
            _ => &0.0,
        };

        let _padding_bottom = match cx.style.child_bottom.get(entity).unwrap_or(&Units::Auto) {
            Units::Pixels(val) => val,
            _ => &0.0,
        };

        let background_color = cx.style.background_color.get(entity).cloned().unwrap_or_default();

        let font_color =
            cx.style.font_color.get(entity).cloned().unwrap_or(crate::Color::rgb(0, 0, 0));

        let border_color = cx.style.border_color.get(entity).cloned().unwrap_or_default();

        let parent = cx
            .tree
            .get_layout_parent(entity)
            .expect(&format!("Failed to find parent somehow: {}", entity));

        let parent_width = cx.cache.get_width(parent);
        let parent_height = cx.cache.get_height(parent);

        let border_shape_top_left =
            cx.style.border_shape_top_left.get(entity).cloned().unwrap_or_default();

        let border_shape_top_right =
            cx.style.border_shape_top_right.get(entity).cloned().unwrap_or_default();

        let border_shape_bottom_left =
            cx.style.border_shape_bottom_left.get(entity).cloned().unwrap_or_default();

        let border_shape_bottom_right =
            cx.style.border_shape_bottom_right.get(entity).cloned().unwrap_or_default();

        let border_radius_top_left =
            match cx.style.border_radius_top_left.get(entity).cloned().unwrap_or_default() {
                Units::Pixels(val) => val,
                Units::Percentage(val) => bounds.w.min(bounds.h) * (val / 100.0),
                _ => 0.0,
            };

        let border_radius_top_right =
            match cx.style.border_radius_top_right.get(entity).cloned().unwrap_or_default() {
                Units::Pixels(val) => val,
                Units::Percentage(val) => bounds.w.min(bounds.h) * (val / 100.0),
                _ => 0.0,
            };

        let border_radius_bottom_left =
            match cx.style.border_radius_bottom_left.get(entity).cloned().unwrap_or_default() {
                Units::Pixels(val) => val,
                Units::Percentage(val) => bounds.w.min(bounds.h) * (val / 100.0),
                _ => 0.0,
            };

        let border_radius_bottom_right =
            match cx.style.border_radius_bottom_right.get(entity).cloned().unwrap_or_default() {
                Units::Pixels(val) => val,
                Units::Percentage(val) => bounds.w.min(bounds.h) * (val / 100.0),
                _ => 0.0,
            };

        let opacity = cx.cache.get_opacity(entity);

        let mut background_color: femtovg::Color = background_color.into();
        background_color.set_alphaf(background_color.a * opacity);

        let mut border_color: femtovg::Color = border_color.into();
        border_color.set_alphaf(border_color.a * opacity);

        let border_width = match cx.style.border_width.get(entity).cloned().unwrap_or_default() {
            Units::Pixels(val) => val,
            Units::Percentage(val) => bounds.w.min(bounds.h) * (val / 100.0),
            _ => 0.0,
        };

        let outer_shadow_h_offset =
            match cx.style.outer_shadow_h_offset.get(entity).cloned().unwrap_or_default() {
                Units::Pixels(val) => val,
                Units::Percentage(val) => bounds.w * (val / 100.0),
                _ => 0.0,
            };

        let outer_shadow_v_offset =
            match cx.style.outer_shadow_v_offset.get(entity).cloned().unwrap_or_default() {
                Units::Pixels(val) => val,
                Units::Percentage(val) => bounds.w * (val / 100.0),
                _ => 0.0,
            };

        let outer_shadow_blur =
            match cx.style.outer_shadow_blur.get(entity).cloned().unwrap_or_default() {
                Units::Pixels(val) => val,
                Units::Percentage(val) => bounds.w * (val / 100.0),
                _ => 0.0,
            };

        let outer_shadow_color =
            cx.style.outer_shadow_color.get(entity).cloned().unwrap_or_default();

        let mut outer_shadow_color: femtovg::Color = outer_shadow_color.into();
        outer_shadow_color.set_alphaf(outer_shadow_color.a * opacity);

        let _inner_shadow_h_offset =
            match cx.style.inner_shadow_h_offset.get(entity).cloned().unwrap_or_default() {
                Units::Pixels(val) => val,
                Units::Percentage(val) => bounds.w * (val / 100.0),
                _ => 0.0,
            };

        let _inner_shadow_v_offset =
            match cx.style.inner_shadow_v_offset.get(entity).cloned().unwrap_or_default() {
                Units::Pixels(val) => val,
                Units::Percentage(val) => bounds.w * (val / 100.0),
                _ => 0.0,
            };

        let _inner_shadow_blur =
            match cx.style.inner_shadow_blur.get(entity).cloned().unwrap_or_default() {
                Units::Pixels(val) => val,
                Units::Percentage(val) => bounds.w * (val / 100.0),
                _ => 0.0,
            };

        let inner_shadow_color =
            cx.style.inner_shadow_color.get(entity).cloned().unwrap_or_default();

        let mut inner_shadow_color: femtovg::Color = inner_shadow_color.into();
        inner_shadow_color.set_alphaf(inner_shadow_color.a * opacity);

        // // Draw outer shadow
        // let mut path = Path::new();
        // path.rounded_rect_varying(
        //     bounds.x - outer_shadow_blur + outer_shadow_h_offset,
        //     bounds.y - outer_shadow_blur + outer_shadow_v_offset,
        //     bounds.w + 2.0 * outer_shadow_blur,
        //     bounds.h + 2.0 * outer_shadow_blur,
        //     border_radius_top_left,
        //     border_radius_top_right,
        //     border_radius_bottom_right,
        //     border_radius_bottom_left,
        // );
        // path.rounded_rect_varying(
        //     bounds.x,
        //     bounds.y,
        //     bounds.w,
        //     bounds.h,
        //     border_radius_top_left,
        //     border_radius_top_right,
        //     border_radius_bottom_right,
        //     border_radius_bottom_left,
        // );
        // path.solidity(Solidity::Hole);

        // let mut paint = Paint::box_gradient(
        //     bounds.x + outer_shadow_h_offset,
        //     bounds.y + outer_shadow_v_offset,
        //     bounds.w,
        //     bounds.h,
        //     border_radius_top_left
        //         .max(border_radius_top_right)
        //         .max(border_radius_bottom_left)
        //         .max(border_radius_bottom_right),
        //     outer_shadow_blur,
        //     outer_shadow_color,
        //     femtovg::Color::rgba(0, 0, 0, 0),
        // );

        // canvas.fill_path(&mut path, paint);

        //let start = instant::Instant::now();
        let mut path = Path::new();

        if bounds.w == bounds.h
            && border_radius_bottom_left == (bounds.w - 2.0 * border_width) / 2.0
            && border_radius_bottom_right == (bounds.w - 2.0 * border_width) / 2.0
            && border_radius_top_left == (bounds.w - 2.0 * border_width) / 2.0
            && border_radius_top_right == (bounds.w - 2.0 * border_width) / 2.0
        {
            path.circle(
                bounds.x + (border_width / 2.0) + (bounds.w - border_width) / 2.0,
                bounds.y + (border_width / 2.0) + (bounds.h - border_width) / 2.0,
                bounds.w / 2.0,
            );
        } else {
            let x = bounds.x + border_width / 2.0;
            let y = bounds.y + border_width / 2.0;
            let w = bounds.w - border_width;
            let h = bounds.h - border_width;
            let halfw = w.abs() * 0.5;
            let halfh = h.abs() * 0.5;

            let rx_bl = border_radius_bottom_left.min(halfw) * w.signum();
            let ry_bl = border_radius_bottom_left.min(halfh) * h.signum();

            let rx_br = border_radius_bottom_right.min(halfw) * w.signum();
            let ry_br = border_radius_bottom_right.min(halfh) * h.signum();

            let rx_tr = border_radius_top_right.min(halfw) * w.signum();
            let ry_tr = border_radius_top_right.min(halfh) * h.signum();

            let rx_tl = border_radius_top_left.min(halfw) * w.signum();
            let ry_tl = border_radius_top_left.min(halfh) * h.signum();

            path.move_to(x, y + ry_tl);
            path.line_to(x, y + h - ry_bl);
            if border_radius_bottom_left != 0.0 {
                if border_shape_bottom_left == BorderCornerShape::Round {
                    path.bezier_to(
                        x,
                        y + h - ry_bl * (1.0 - KAPPA90),
                        x + rx_bl * (1.0 - KAPPA90),
                        y + h,
                        x + rx_bl,
                        y + h,
                    );
                } else {
                    path.line_to(x + rx_bl, y + h);
                }
            }

            path.line_to(x + w - rx_br, y + h);

            if border_radius_bottom_right != 0.0 {
                if border_shape_bottom_right == BorderCornerShape::Round {
                    path.bezier_to(
                        x + w - rx_br * (1.0 - KAPPA90),
                        y + h,
                        x + w,
                        y + h - ry_br * (1.0 - KAPPA90),
                        x + w,
                        y + h - ry_br,
                    );
                } else {
                    path.line_to(x + w, y + h - ry_br);
                }
            }

            path.line_to(x + w, y + ry_tr);

            if border_radius_top_right != 0.0 {
                if border_shape_top_right == BorderCornerShape::Round {
                    path.bezier_to(
                        x + w,
                        y + ry_tr * (1.0 - KAPPA90),
                        x + w - rx_tr * (1.0 - KAPPA90),
                        y,
                        x + w - rx_tr,
                        y,
                    );
                } else {
                    path.line_to(x + w - rx_tr, y);
                }
            }

            path.line_to(x + rx_tl, y);

            if border_radius_top_left != 0.0 {
                if border_shape_top_left == BorderCornerShape::Round {
                    path.bezier_to(
                        x + rx_tl * (1.0 - KAPPA90),
                        y,
                        x,
                        y + ry_tl * (1.0 - KAPPA90),
                        x,
                        y + ry_tl,
                    );
                } else {
                    path.line_to(x, y + ry_tl);
                }
            }

            path.close();
        }

        // Draw outer shadow

        if cx.style.outer_shadow_color.get(entity).is_some() {
            let sigma = outer_shadow_blur / 2.0;
            let d = (sigma * 5.0).ceil();

            let shadow_image = cx.cache.shadow_image.get(&entity).cloned().unwrap_or_else(|| {
                (
                    canvas
                        .create_image_empty(
                            (bounds.w + d) as usize,
                            (bounds.h + d) as usize,
                            PixelFormat::Rgba8,
                            ImageFlags::FLIP_Y | ImageFlags::PREMULTIPLIED,
                        )
                        .expect("Failed to create image"),
                    canvas
                        .create_image_empty(
                            (bounds.w + d) as usize,
                            (bounds.h + d) as usize,
                            PixelFormat::Rgba8,
                            ImageFlags::FLIP_Y | ImageFlags::PREMULTIPLIED,
                        )
                        .expect("Failed to create image"),
                )
            });

            canvas.save();

            let size = canvas.image_size(shadow_image.0).expect("Failed to get image");

            let (source, target) =
                if size.0 != (bounds.w + d) as usize || size.1 != (bounds.h + d) as usize {
                    canvas.delete_image(shadow_image.0);
                    canvas.delete_image(shadow_image.1);

                    (
                        canvas
                            .create_image_empty(
                                (bounds.w + d) as usize,
                                (bounds.h + d) as usize,
                                PixelFormat::Rgba8,
                                ImageFlags::FLIP_Y | ImageFlags::PREMULTIPLIED,
                            )
                            .expect("Failed to create image"),
                        canvas
                            .create_image_empty(
                                (bounds.w + d) as usize,
                                (bounds.h + d) as usize,
                                PixelFormat::Rgba8,
                                ImageFlags::FLIP_Y | ImageFlags::PREMULTIPLIED,
                            )
                            .expect("Failed to create image"),
                    )
                } else {
                    (shadow_image.0, shadow_image.1)
                };

            cx.cache.shadow_image.insert(entity, (source, target));

            canvas.set_render_target(RenderTarget::Image(source));
            canvas.clear_rect(0, 0, size.0 as u32, size.1 as u32, femtovg::Color::rgba(0, 0, 0, 0));
            canvas.translate(-bounds.x + d / 2.0, -bounds.y + d / 2.0);
            let mut outer_shadow = path.clone();
            let paint = Paint::color(outer_shadow_color);
            canvas.fill_path(&mut outer_shadow, paint);

            canvas.restore();

            let target_image = if outer_shadow_blur > 0.0 {
                canvas.filter_image(target, femtovg::ImageFilter::GaussianBlur { sigma }, source);
                target
            } else {
                source
            };

            canvas.set_render_target(RenderTarget::Screen);

            canvas.save();
            canvas.translate(outer_shadow_h_offset, outer_shadow_v_offset);
            let mut path = Path::new();
            path.rect(bounds.x - d / 2.0, bounds.y - d / 2.0, bounds.w + d, bounds.h + d);

            canvas.fill_path(
                &mut path,
                Paint::image(
                    target_image,
                    bounds.x - d / 2.0,
                    bounds.y - d / 2.0,
                    bounds.w + d,
                    bounds.h + d,
                    0f32,
                    1f32,
                ),
            );
            //canvas.fill_path(&mut path, Paint::color(femtovg::Color::rgb(0,0,0)));
            canvas.restore();
        }

        // Fill with background color
        let mut paint = Paint::color(background_color);

        // Gradient overrides background color
        if let Some(background_gradient) = cx.style.background_gradient.get(entity) {
            let (_, _, end_x, end_y, parent_length) = match background_gradient.direction {
                GradientDirection::LeftToRight => (0.0, 0.0, bounds.w, 0.0, parent_width),
                GradientDirection::TopToBottom => (0.0, 0.0, 0.0, bounds.h, parent_height),
                _ => (0.0, 0.0, bounds.w, 0.0, parent_width),
            };

            paint = Paint::linear_gradient_stops(
                bounds.x,
                bounds.y,
                bounds.x + end_x,
                bounds.y + end_y,
                background_gradient
                    .get_stops(parent_length)
                    .iter()
                    .map(|stop| {
                        let col: femtovg::Color = stop.1.into();
                        (stop.0, col)
                    })
                    .collect::<Vec<_>>()
                    .as_slice(),
            );
        }

        // background-image overrides gradient
        // TODO should we draw image on top of colors?
        if let Some(background_image) = cx.style.background_image.get(entity) {
            let background_image = background_image.clone(); // not ideal
            let img = cx.get_image(&background_image);

            let dim = img.dimensions();
            let id = img.id(canvas);
            paint = Paint::image(id, bounds.x, bounds.y, dim.0 as f32, dim.1 as f32, 0.0, 1.0);
        }

        //canvas.global_composite_blend_func(BlendFactor::DstColor, BlendFactor::OneMinusSrcAlpha);

        // Fill the quad
        canvas.fill_path(&mut path, paint);

        //println!("{:.2?} seconds for whatever you did.", start.elapsed());

        // Draw border
        let mut paint = Paint::color(border_color);
        paint.set_line_width(border_width);
        canvas.stroke_path(&mut path, paint);

        // // Draw inner shadow
        // let mut path = Path::new();
        // path.rounded_rect_varying(
        //     0.0 + border_width,
        //     0.0 + border_width,
        //     bounds.w - border_width * 2.0,
        //     bounds.h - border_width * 2.0,
        //     border_radius_top_left,
        //     border_radius_top_right,
        //     border_radius_bottom_right,
        //     border_radius_bottom_left,
        // );

        // let mut paint = Paint::box_gradient(
        //     0.0 + inner_shadow_h_offset + border_width,
        //     0.0 + inner_shadow_v_offset + border_width,
        //     bounds.w - border_width * 2.0,
        //     bounds.h - border_width * 2.0,
        //     border_radius_top_left
        //         .max(border_radius_top_right)
        //         .max(border_radius_bottom_left)
        //         .max(border_radius_bottom_right),
        //     inner_shadow_blur,
        //     femtovg::Color::rgba(0, 0, 0, 0),
        //     inner_shadow_color,
        // );
        // canvas.fill_path(&mut path, paint);

        // Draw text and image
        if cx.style.text.get(entity).is_some() || cx.style.image.get(entity).is_some() {
            let mut x = bounds.x;
            let mut y = bounds.y;
            let mut w = bounds.w;
            let mut h = bounds.h;

            // TODO - Move this to a text layout system and include constraints
            let child_left = cx.style.child_left.get(entity).cloned().unwrap_or_default();
            let child_right = cx.style.child_right.get(entity).cloned().unwrap_or_default();
            let child_top = cx.style.child_top.get(entity).cloned().unwrap_or_default();
            let child_bottom = cx.style.child_bottom.get(entity).cloned().unwrap_or_default();

            let align = match child_left {
                Units::Pixels(val) => match child_right {
                    Units::Stretch(_) | Units::Auto => {
                        x += val + border_width;
                        w -= val + border_width;
                        Align::Left
                    }

                    _ => Align::Left,
                },

                Units::Stretch(_) => match child_right {
                    Units::Pixels(val) => {
                        x += bounds.w - val - border_width;
                        w -= val - border_width;
                        Align::Right
                    }

                    Units::Stretch(_) => {
                        x += 0.5 * bounds.w;
                        Align::Center
                    }

                    _ => Align::Right,
                },

                _ => Align::Left,
            };

            let baseline = match child_top {
                Units::Pixels(val) => match child_bottom {
                    Units::Stretch(_) | Units::Auto => {
                        y += val + border_width;
                        h -= val + border_width;
                        Baseline::Top
                    }

                    _ => Baseline::Top,
                },

                Units::Stretch(_) => match child_bottom {
                    Units::Pixels(val) => {
                        y += bounds.h - val - border_width;
                        h -= val - border_width;
                        Baseline::Bottom
                    }

                    Units::Stretch(_) => {
                        y += 0.5 * bounds.h;
                        Baseline::Middle
                    }

                    _ => Baseline::Bottom,
                },

                _ => Baseline::Top,
            };

            // Draw image
            if let Some(image) = cx.style.image.get(entity).cloned() {
                let image = cx.get_image(&image);
                let x = match align {
                    Align::Left => x,
                    Align::Center => x - w * 0.5,
                    Align::Right => x - w,
                };
                let y = match baseline {
                    Baseline::Top => y,
                    Baseline::Middle => y - h * 0.5,
                    Baseline::Alphabetic | Baseline::Bottom => y - h,
                };

                let mut path = Path::new();
                path.rect(x, y, w, h);

                let paint = Paint::image(image.id(canvas), x, y, w, h, 0.0, 1.0);
                canvas.fill_path(&mut path, paint);
            }

            if let Some(text) = cx.style.text.get(entity).cloned() {
                let font = cx.style.font.get(entity).cloned().unwrap_or_default();

                // TODO - This should probably be cached in cx to save look-up time
                let default_font = cx
                    .resource_manager
                    .fonts
                    .get(&cx.style.default_font)
                    .and_then(|font| match font {
                        FontOrId::Id(id) => Some(id),
                        _ => None,
                    })
                    .expect("Failed to find default font");

                let font_id = cx
                    .resource_manager
                    .fonts
                    .get(&font)
                    .and_then(|font| match font {
                        FontOrId::Id(id) => Some(id),
                        _ => None,
                    })
                    .unwrap_or(default_font);

                // let mut x = posx + (border_width / 2.0);
                // let mut y = posy + (border_width / 2.0);

                let mut font_color: femtovg::Color = font_color.into();
                font_color.set_alphaf(font_color.a * opacity);

                let font_size = cx.style.font_size.get(entity).cloned().unwrap_or(16.0);
                let text_wrap = cx.style.text_wrap.get(entity).cloned().unwrap_or(true);

                let mut paint = Paint::color(font_color);
                paint.set_font_size(font_size);
                paint.set_font(&[font_id.clone()]);
                paint.set_text_align(align);
                paint.set_text_baseline(baseline);
                paint.set_anti_alias(false);

                let font_metrics =
                    cx.text_context.measure_font(paint).expect("Failed to read font metrics");

                let text_width = if text_wrap { w } else { f32::MAX };

                if let Ok(lines) = text_layout(text_width, &text, paint, &cx.text_context) {
                    // difference between first line and last line
                    let delta_height = font_metrics.height() * (lines.len() - 1) as f32;
                    let first_line_y = match baseline {
                        Baseline::Top => y,
                        Baseline::Middle => y - delta_height / 2.0,
                        Baseline::Alphabetic | Baseline::Bottom => y - delta_height,
                    };
                    let metrics =
                        measure_text_lines(&text, paint, &lines, x, first_line_y, &cx.text_context);
                    let cached: Vec<(std::ops::Range<usize>, TextMetrics)> =
                        lines.into_iter().zip(metrics.into_iter()).collect();
                    let selection = cx.style.text_selection.get(entity);
                    let (anchor, active) = if let Some(cursor) = &selection {
                        (
                            idx_to_pos(cursor.anchor, cached.iter()),
                            idx_to_pos(cursor.active, cached.iter()),
                        )
                    } else {
                        ((usize::MAX, (f32::MAX, f32::MAX)), (usize::MAX, (f32::MAX, f32::MAX)))
                    };
                    let (first, last) = if let Some(cursor) = &selection {
                        if cursor.anchor < cursor.active {
                            (anchor, active)
                        } else {
                            (active, anchor)
                        }
                    } else {
                        (anchor, active)
                    };
                    let selection_color = cx.style.selection_color.get(entity);
                    let cursor_color = cx.style.caret_color.get(entity);
                    for (line, (range, metrics)) in cached.iter().enumerate() {
                        let y = first_line_y + line as f32 * font_metrics.height();
                        let min_y = match baseline {
                            Baseline::Top => y,
                            Baseline::Middle => y - font_metrics.height() / 2.0,
                            Baseline::Alphabetic | Baseline::Bottom => y - font_metrics.height(),
                        };
                        // should we draw part of the selection?
                        if let Some(color) = selection_color {
                            if line >= first.0 && line <= last.0 && first != last {
                                let first_x = if line == first.0 {
                                    first.1 .0
                                } else if let Some(glyph) = metrics.glyphs.first() {
                                    glyph.x
                                } else {
                                    x
                                };
                                let last_x = if line == last.0 {
                                    last.1 .0
                                } else if let Some(glyph) = metrics.glyphs.last() {
                                    glyph.x + glyph.advance_x
                                } else {
                                    x + 10.0
                                };
                                let min_x = first_x.min(last_x).round();
                                let max_x = first_x.max(last_x).round();
                                let mut path = Path::new();
                                path.rect(min_x, min_y, max_x - min_x, font_metrics.height());
                                canvas.fill_path(&mut path, Paint::color(color.clone().into()));
                            }
                        }
                        // should we draw the cursor?
                        if let Some(color) = cursor_color {
                            if line == active.0 {
                                let (x, _) = active.1;
                                let x = x.round();
                                let mut path = Path::new();
                                path.rect(x, min_y, 1.0, font_metrics.height());
                                canvas.fill_path(&mut path, Paint::color(color.clone().into()));
                            }
                        }
                        canvas.fill_text(x, y, &text[range.clone()], paint).ok();
                    }

                    cx.cache.text_lines.insert(entity, cached).unwrap();
                }
            }
        }
    }
}

impl<T: View> ViewHandler for T
where
    T: std::marker::Sized + View + 'static,
{
    fn element(&self) -> Option<String> {
        <T as View>::element(&self)
    }

    fn body(&mut self, cx: &mut Context) {
        <T as View>::body(self, cx);
    }

    fn event(&mut self, cx: &mut Context, event: &mut Event) {
        <T as View>::event(self, cx, event);
    }

    fn draw(&self, cx: &mut Context, canvas: &mut Canvas) {
        <T as View>::draw(self, cx, canvas);
    }
}<|MERGE_RESOLUTION|>--- conflicted
+++ resolved
@@ -3,11 +3,7 @@
 use crate::{
     idx_to_pos, measure_text_lines,
     style::{BorderCornerShape, GradientDirection},
-<<<<<<< HEAD
-    Context, Event, FontOrId, Handle, ModelDataStore, ViewHandler,
-=======
     text_layout, Context, Event, FontOrId, Handle, ViewHandler,
->>>>>>> 97ec0d57
 };
 
 use femtovg::{
