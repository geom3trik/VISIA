--- conflicted
+++ resolved
@@ -14,13 +14,8 @@
 ///
 /// # Example
 /// ```
-<<<<<<< HEAD
 /// let animation_id = cx.create_animation(std::time::Duration::from_secs(1))
 ///     .add_keyframe(0.0, |keyframe|
-=======
-/// let animation_id = state.create_animation(instant::Duration::from_secs(1))
-///     .add_keyframe(0.0, |keyframe| 
->>>>>>> ddffa1b3
 ///         keyframe
 ///             .set_background_color(Color::red())
 ///             .set_border_color(Color::blue())
@@ -38,11 +33,7 @@
 }
 
 impl<'a> AnimationBuilder<'a> {
-<<<<<<< HEAD
     pub fn new(id: Animation, cx: &'a mut Context, duration: std::time::Duration) -> Self {
-=======
-    pub fn new(id: Animation, state: &'a mut State, duration: instant::Duration) -> Self {
->>>>>>> ddffa1b3
         Self {
             id,
             cx,
@@ -89,13 +80,8 @@
 ///
 /// # Example
 /// ```
-<<<<<<< HEAD
 /// let animation_id = cx.create_animation(std::time::Duration::from_secs(1))
 ///     .add_keyframe(0.0, |keyframe|
-=======
-/// let animation_id = state.create_animation(instant::Duration::from_secs(1))
-///     .add_keyframe(0.0, |keyframe| 
->>>>>>> ddffa1b3
 ///         keyframe
 ///             .set_background_color(Color::red())
 ///             .set_border_color(Color::blue())
