use crate::{style::*, AsEntity};
use crate::{Context, Message};
use crate::{Entity, Propagation};

use crate::{Event, WindowEvent};

use crate::tree::TreeExt;

use morphorm::{LayoutType, PositionType, Units};

use std::rc::Rc;

/// To be replaced by [PropSet2]
pub trait PropSet: AsEntity + Sized {
    /// Helper method for sending an event to self with upward propagation
    ///
    /// # Example
    /// Adds an event with a `WindowEvent::Close` message to the event queue to be sent up the tree
    /// ```compile_fail
    /// entity.emit(cx, WindowEvent::WindowClose);
    /// ```
    fn emit(&self, cx: &mut Context, message: impl Message) -> Entity
    where
        Self: 'static,
    {
        cx.event_queue.push_back(
            Event::new(message)
                .target(self.entity())
                .origin(self.entity())
                .propagate(Propagation::Up),
        );

        self.entity()
    }

    /// Helper method for sending an event to target with direct propagation
    ///
    /// # Example
    /// Adds an event with a `WindowEvent::Close` message to the event queue to be sent directly to the `target` entity
    /// ```compile_fail
    /// entity.emit_to(cx, target, WindowEvent::WindowClose);
    /// ```
    fn emit_to(&self, cx: &mut Context, target: Entity, message: impl Message) -> Entity {
        cx.event_queue.push_back(
            Event::new(message).target(target).origin(self.entity()).propagate(Propagation::Direct),
        );

        self.entity()
    }

    // Adds an event listener to an entity
    //
    // An event listener is a callback which is called before normal event handling takes place.
    // This allows entities with listeners to intercept events when they might normally be unable to.
    // For example, a popup uses a listener to respond to mouse press events outside of its bounds to
    // close the popup.
    //
    // # Example
    // Add a listener to a button which changes its background color to red when the mouse enters its bounds
    // ```
    // entity.add_listener(cx, |button: &mut Button, cx, entity, event|{
    //     if let Some(window_event) = event.message.downcast() {
    //         match window_event {
    //             WindowEvent::MouseEnter => {
    //                 entity.set_background_color(cx, Color::red());
    //             }
    //
    //             _=> {}
    //         }
    //     }
    // });
    // ```
    // fn add_listener<F,W>(&self, cx: &mut Context, listener: F) -> Entity
    // where
    //     W: View,
    //     F: 'static + Fn(&mut W, &mut Context, Entity, &mut Event)
    // {
    //     cx.listeners.insert(self.entity(), Box::new(move |event_handler, cx, entity, event|{
    //         if let Some(widget) = event_handler.downcast::<W>() {
    //             (listener)(widget, cx, entity, event);
    //         }
    //     }));

    //     self.entity()
    // }

    /// Force a restyle
    ///
    /// Sends a `WindowEvent::Restyle` message to the root window.
    ///
    /// # Example
    /// ```compile_fail
    /// entity.restyle(cx);
    /// ```
    fn restyle(&self, cx: &mut Context) {
        cx.event_queue.push_back(
            Event::new(WindowEvent::Restyle).target(self.entity()).origin(self.entity()).unique(),
        );
    }

    /// Force a relayout
    ///
    /// Sends a `WindowEvent::Relayout` message to the root window.
    ///
    /// # Example
    /// ```compile_fail
    /// entity.relayout(cx);
    /// ```
    fn relayout(&self, cx: &mut Context) {
        cx.event_queue.push_back(
            Event::new(WindowEvent::Relayout).target(self.entity()).origin(self.entity()).unique(),
        );
    }

    /// Force a redraw
    ///
    /// Sends a `WindowEvent::Redraw` message to the root window.
    ///
    /// # Example
    /// ```compile_fail
    /// entity.redraw(cx);
    /// ```
    fn redraw(&self, cx: &mut Context) {
        cx.event_queue.push_back(
            Event::new(WindowEvent::Redraw).target(self.entity()).origin(self.entity()).unique(),
        );
    }

    // TODO
    fn set_name(self, cx: &mut Context, name: &str) -> Entity {
        cx.style.name.insert(self.entity(), name.to_string());

        self.entity()
    }

    /// Add a class name to an entity
    ///
    /// Class names are used by the style system to assign style properties to entities.
    /// An entity can have mutiple assigned unique class names with repeated calls of this function.
    /// These class names can be referred to in css selectors, for example:
    /// ```css
    /// .foo {
    ///     background-color: red;
    /// }
    /// ```
    /// This style rule will apply a red background color to any entities with a class name `foo`.
    ///
    /// # Examples
    /// Adds a class name `foo` and to an entity:
    /// ```compile_fail
    /// entity.class(cx, "foo");
    /// ```
    ///
    /// Adds a class name `foo` and a class name `bar` to an entity:
    /// ```compile_fail
    /// entity.class(cx, "foo").class(cx, "bar");
    /// ```
    fn class(self, cx: &mut Context, class_name: &str) -> Entity {
        if let Some(class_list) = cx.style.classes.get_mut(self.entity()) {
            class_list.insert(class_name.to_string());
        } else {
            let mut class_list = HashSet::new();
            class_list.insert(class_name.to_string());
            cx.style
                
                .classes
                .insert(self.entity(), class_list)
                .expect("Failed to insert class name");
        }

        cx.style.needs_restyle = true;
        cx.style.needs_relayout = true;
        cx.style.needs_redraw = true;

        self.entity()
    }

    // TODO move to PropGet
    fn get_parent(self, cx: &mut Context) -> Option<Entity> {
        self.entity().parent(&cx.tree)
    }

    // Pseudoclass

    /// Sets the entities disbaled cx to the given flag.
    ///
    /// A flag value of true will set the entity to disabled, while a flag value of false will set the entity to not disabled.
    /// The `disabled` PseudoClass in css can be used to select entities in a disabled cx, for example:
    /// ```css
    /// button:disabled {
    ///     background-color: red;   
    /// }
    /// ```
    /// This style rule will apply a red background to any disabled buttons.
    /// While css has an `enabled` pseudoclass, this is not used in tuix.
    ///
    /// # Example
    /// Sets the entity to disabled:
    /// ```compile_fail
    /// entity.set_disabled(cx, true);
    /// ```
    fn set_disabled(self, cx: &mut Context, value: bool) -> Entity {
        cx.style.disabled.insert(self.entity(), value);
        cx.style.needs_restyle = true;
        cx.style.needs_relayout = true;
        cx.style.needs_redraw = true;

        ////flag_geo_change(cx, self.entity());

        self.entity()
    }

    /// Sets the entities checked cx to the given flag.
    ///
    /// A flag value of true will set the entity to checked, while a flag value of false will set the entity to not checked.
    /// The `checked` PseudoClass in css can be used to select entities in a checked cx, for example:
    /// ```css
    /// checkbox:checked {
    ///     background-color: red;   
    /// }
    /// ```
    /// This style rule will apply a red background to any checked checkboxes.
    ///
    /// # Example
    /// Sets the entity to checked:
    /// ```compile_fail
    /// entity.set_checked(cx, true);
    /// ```
    fn set_checked(self, cx: &mut Context, value: bool) -> Entity {
        if let Some(pseudo_classes) = cx.style.pseudo_classes.get_mut(self.entity()) {
            pseudo_classes.set(PseudoClass::CHECKED, value);
        }

        cx.style.needs_restyle = true;
        cx.style.needs_relayout = true;
        cx.style.needs_redraw = true;

        self.entity()
    }

    fn set_over(self, cx: &mut Context, value: bool) -> Entity {
        if let Some(pseudo_classes) = cx.style.pseudo_classes.get_mut(self.entity()) {
            pseudo_classes.set(PseudoClass::OVER, value);
        }

        cx.style.needs_restyle = true;
        cx.style.needs_relayout = true;
        cx.style.needs_redraw = true;

        self.entity()
    }

    fn set_active(self, cx: &mut Context, value: bool) -> Entity {
        if let Some(pseudo_classes) = cx.style.pseudo_classes.get_mut(self.entity()) {
            pseudo_classes.set(PseudoClass::ACTIVE, value);
        }

        cx.style.needs_restyle = true;
        cx.style.needs_relayout = true;
        cx.style.needs_redraw = true;

        //flag_geo_change(cx, self.entity());

        self.entity()
    }

    fn set_hover(self, cx: &mut Context, value: bool) -> Entity {
        if let Some(pseudo_classes) = cx.style.pseudo_classes.get_mut(self.entity()) {
            pseudo_classes.set(PseudoClass::HOVER, value);
        }

        cx.style.needs_restyle = true;
        cx.style.needs_relayout = true;
        cx.style.needs_redraw = true;

        //flag_geo_change(cx, self.entity());

        self.entity()
    }

    fn set_focus(self, cx: &mut Context, value: bool) -> Entity {
        if let Some(pseudo_classes) = cx.style.pseudo_classes.get_mut(self.entity()) {
            pseudo_classes.set(PseudoClass::FOCUS, value);
        }

        cx.style.needs_restyle = true;
        cx.style.needs_relayout = true;
        cx.style.needs_redraw = true;

        //flag_geo_change(cx, self.entity());

        self.entity()
    }

    // Style

    // TODO
    fn set_id(self, _: &mut Context, _: &str) -> Entity {
        todo!();
        //self.entity()
    }

    /// Sets the visibility of an entity.
    ///
    /// Visibility determines whether an entity will be rendered. Invisible entities are still acted on by the layout system.
    /// To make an entity invisible to both the rendering and layout systems, use `set_display()`.
    ///
    /// # Examples
    /// Sets the entity to be invisible:
    /// ```compile_fail
    /// entity.set_visibility(cx, Visibility::Invisible);
    /// ```
    fn set_visibility(self, cx: &mut Context, value: Visibility) -> Entity {
        cx.style.visibility.insert(self.entity(), value);

        cx.style.needs_restyle = true;
        cx.style.needs_relayout = true;
        cx.style.needs_redraw = true;

        self.entity()
    }

    // Sets whether the entity can be hovered.
    //
    // Entities which are *not* hoverable will not receive mouse events and cannot be selected in css
    // with the `:hover` pseudoclass.
    //
    // # Example
    // ```
    // entity.set_hoverable(cx, false);
    // ```
    // fn set_hoverable(self, cx: &mut Context, value: bool) -> Entity {
    //     cx.cache.set_hoverable(self.entity(), value);

    //     Entity::root().restyle(cx);
    //     Entity::root().relayout(cx);
    //     Entity::root().redraw(cx);

    //     self.entity()
    // }

    // Sets whether the entity can be checked.
    //
    // Entities which are *not* checkable will not receive checkbox events and cannot be selected in css
    // with the `:checked` pseudoclass.
    //
    // # Example
    // ```
    // entity.set_checkable(cx, false);
    // ```
    // fn set_checkable(self, cx: &mut Context, value: bool) -> Entity {
    //     cx.cache.set_checkable(self.entity(), value);

    //     Entity::root().restyle(cx);
    //     Entity::root().relayout(cx);
    //     Entity::root().redraw(cx);

    //     self.entity()
    // }

    // Sets whether the entity can be selected in a list.
    //
    // Entities which are *not* selectable cannot be selected in css with the `:selected` pseudoclass.
    //
    // # Example
    // ```
    // entity.set_selectable(cx, false);
    // ```
    // fn set_selectable(self, cx: &mut Context, value: bool) -> Entity {
    //     cx.cache.set_selectable(self.entity(), value);

    //     Entity::root().restyle(cx);
    //     Entity::root().relayout(cx);
    //     Entity::root().redraw(cx);

    //     self.entity()
    // }

    // Sets whether the entity can be focused.
    //
    // Entities which are *not* focusable will not receive keyboard events and cannot be selected in css
    // with the `:focus` pseudoclass.
    //
    // # Example
    // ```
    // entity.set_focusable(cx, false);
    // ```
    // fn set_focusable(self, cx: &mut Context, value: bool) -> Entity {
    //     cx.cache.set_focusable(self.entity(), value);

    //     Entity::root().restyle(cx);
    //     Entity::root().relayout(cx);
    //     Entity::root().redraw(cx);

    //     self.entity()
    // }

    // Overflow
    // TODO
    fn set_overflow(self, cx: &mut Context, value: Overflow) -> Entity {
        cx.style.overflow.insert(self.entity(), value);

        cx.style.needs_restyle = true;
        cx.style.needs_relayout = true;
        cx.style.needs_redraw = true;

        self.entity()
    }

    // Display
    /// Sets whether the entity should be displayed.
    ///
    /// The display property of an entity can be set to either `Display::Flex` or `Display::None`.
    /// A non-displayed entity will not be rendered or acted on by the layout system. To make an entity
    /// invisible but remain part of layout, use `set_visibility()`.
    ///
    /// # Example
    /// ```compile_fail
    /// entity.set_display(cx, Display::None);
    /// ```
    fn set_display(self, cx: &mut Context, value: Display) -> Entity {
        cx.style.display.insert(self.entity(), value);

        cx.style.needs_restyle = true;
        cx.style.needs_relayout = true;
        cx.style.needs_redraw = true;
        //flag_geo_change(cx, self.entity());

        self.entity()
    }

    /// Sets the opacity of an entity.
    ///
    ///
    fn set_opacity(self, cx: &mut Context, value: f32) -> Entity {
        cx.style.opacity.insert(self.entity(), Opacity(value));

        cx.style.needs_restyle = true;
        cx.style.needs_relayout = true;
        cx.style.needs_redraw = true;

        self.entity()
    }

    /// Rotate the entity by a given number of degrees.
    ///
    ///
    fn set_rotate(self, cx: &mut Context, value: f32) -> Entity {
        cx.style.rotate.insert(self.entity(), value);

        cx.style.needs_redraw = true;

        self.entity()
    }

    /// Translate the entity by an amount in (x, y)
    ///
    /// To position an entity, use the layout properties.
    fn set_translate(self, cx: &mut Context, value: (f32, f32)) -> Entity {
        cx.style.translate.insert(self.entity(), value);

        cx.style.needs_redraw = true;

        self.entity()
    }

    fn set_scale(self, cx: &mut Context, value: f32) -> Entity {
        cx.style.scale.insert(self.entity(), value);

        cx.style.needs_redraw = true;

        self.entity()
    }

    /// Set the positon type of the entity.
    ///
    /// The position type determines whether an entity will be placed in a stack or grid with its siblings (`PositionType::ParentDirected`),
    /// or will ignore its siblings when positioned (`PositionType::SelfDirected`). A self-directed child in similar to absolute positioning in
    /// css but is relative to the parents top-left corner.
    ///
    /// # Example
    /// Set the entity to be self-directed, ignroing the size and positioning of its siblings:
    /// ```compile_fail
    /// entity.set_position_type(cx, PositionType::SelfDirected);
    /// ```
    ///
    /// # CSS
    /// ```css
    /// position-type: parent-directed (default) | self-directed  
    /// ```
    fn set_position_type(self, cx: &mut Context, value: PositionType) -> Entity {
        cx.style.position_type.insert(self.entity(), value);

        cx.style.needs_relayout = true;
        cx.style.needs_redraw = true;

        self.entity()
    }

    /// Set the space on all sides of an entity.
    ///
    /// This is equivalent to setting the `left`, `right`, `top`, and `bottom` properties.
    /// Space can be specified as pixels, percentage, stretch, or auto, and can be thought of like adding margins.
    /// Space is set to auto by default and so is controlled by the parent `child-space`.
    ///
    ///
    /// Examples:
    /// Position a solo entity in the center of its parent by adding stretch space to all sides:
    /// ```compile_fail
    /// entity.set_space(cx, Stretch(1.0));
    /// ```
    ///
    /// # CSS
    /// ```css
    /// space: {}px | {}% | {}s | auto
    /// ```
    fn set_space(self, cx: &mut Context, value: Units) -> Entity {
        cx.style.left.insert(self.entity(), value);
        cx.style.right.insert(self.entity(), value);
        cx.style.top.insert(self.entity(), value);
        cx.style.bottom.insert(self.entity(), value);

        cx.style.needs_relayout = true;
        cx.style.needs_redraw = true;

        //flag_geo_change(cx, self.entity());
        self.entity()
    }

    /// Set the space on the left side of an entity.
    ///
    ///
    ///
    /// # Examples
    /// Position an entity 5 pixels from the left edge of its parent
    /// ```compile_fail
    /// entity.set_left(cx, Pixels(5.0));
    /// ```
    ///
    /// Center the entity horizontally by adding stretch space to the left and right sides.
    /// ```
    /// # use vizia_core::*;
    /// # let mut context = Context::default();
    /// # let cx = &mut context;
    /// # let entity = Entity::root();
    /// entity.set_left(cx, Stretch(1.0)).set_right(cx, Stretch(1.0));
    /// ```
    fn set_left(self, cx: &mut Context, value: Units) -> Entity {
        cx.style.left.insert(self.entity(), value);

        cx.style.needs_relayout = true;
        cx.style.needs_redraw = true;

        self.entity()
    }

    /// Set the space on the right side of an entity.
    ///
    /// For a fixed width entity (not stretch), left spacing will override right spacing when both in pixels.
    /// So if left is 5 px and right is 5 px, the entity will be positioned 5 pixels from the left edge.
    /// Set left to stretch to position from the right edge.
    ///
    /// # Examples
    /// Position an entity 5 pixels from the right edge of its parent. Notice that left space must be set to stretch.
    /// ```compile_fail
    /// entity.set_right(cx, Pixels(5.0)).set_left(cx, Stretch(1.0));
    /// ```
    ///
    /// Center the entity horizontally by adding stretch space to the left and right sides.
    /// ```compile_fail
    /// entity.set_left(cx, Stretch(1.0)).set_right(cx, Stretch(1.0));
    /// ```
    fn set_right(self, cx: &mut Context, value: Units) -> Entity {
        cx.style.right.insert(self.entity(), value);

        cx.style.needs_relayout = true;
        cx.style.needs_redraw = true;

        //flag_geo_change(cx, self.entity());

        self.entity()
    }

    fn set_top(self, cx: &mut Context, value: Units) -> Entity {
        cx.style.top.insert(self.entity(), value);

        cx.style.needs_relayout = true;
        cx.style.needs_redraw = true;

        self.entity()
    }

    fn set_bottom(self, cx: &mut Context, value: Units) -> Entity {
        cx.style.bottom.insert(self.entity(), value);

        cx.style.needs_relayout = true;
        cx.style.needs_redraw = true;

        //flag_geo_change(cx, self.entity());

        self.entity()
    }

    /// Set the minimum space to the left of an entity.
    fn set_min_left(self, cx: &mut Context, value: Units) -> Entity {
        cx.style.min_left.insert(self.entity(), value);

        cx.style.needs_relayout = true;
        cx.style.needs_redraw = true;

        //flag_geo_change(cx, self.entity());

        self.entity()
    }

    /// Set the maximum space to the left of the entity.
    fn set_max_left(self, cx: &mut Context, value: Units) -> Entity {
        cx.style.max_left.insert(self.entity(), value);

        cx.style.needs_relayout = true;
        cx.style.needs_redraw = true;

        //flag_geo_change(cx, self.entity());

        self.entity()
    }

    /// Set the mimimum space to the right of the entity.
    fn set_min_right(self, cx: &mut Context, value: Units) -> Entity {
        cx.style.min_right.insert(self.entity(), value);

        cx.style.needs_relayout = true;
        cx.style.needs_redraw = true;

        //flag_geo_change(cx, self.entity());

        self.entity()
    }

    /// Set the maximum space to the right of the entity.
    fn set_max_right(self, cx: &mut Context, value: Units) -> Entity {
        cx.style.max_right.insert(self.entity(), value);

        cx.style.needs_relayout = true;
        cx.style.needs_redraw = true;

        //flag_geo_change(cx, self.entity());

        self.entity()
    }

    /// Set the mimimum space above the entity.
    fn set_min_top(self, cx: &mut Context, value: Units) -> Entity {
        cx.style.min_top.insert(self.entity(), value);

        cx.style.needs_relayout = true;
        cx.style.needs_redraw = true;

        //flag_geo_change(cx, self.entity());

        self.entity()
    }

    /// Set the maximum space above the entity.
    fn set_max_top(self, cx: &mut Context, value: Units) -> Entity {
        cx.style.max_top.insert(self.entity(), value);

        cx.style.needs_relayout = true;
        cx.style.needs_redraw = true;

        //flag_geo_change(cx, self.entity());

        self.entity()
    }

    /// Set the minimum space below the entity.
    fn set_min_bottom(self, cx: &mut Context, value: Units) -> Entity {
        cx.style.min_bottom.insert(self.entity(), value);

        cx.style.needs_relayout = true;
        cx.style.needs_redraw = true;

        //flag_geo_change(cx, self.entity());

        self.entity()
    }

    /// Set the maximum space below the entity.
    fn set_max_bottom(self, cx: &mut Context, value: Units) -> Entity {
        cx.style.max_bottom.insert(self.entity(), value);

        cx.style.needs_relayout = true;
        cx.style.needs_redraw = true;

        //flag_geo_change(cx, self.entity());

        self.entity()
    }

    /// Set the desired width of the entity.
    ///
    ///
    fn set_width(self, cx: &mut Context, value: Units) -> Entity {
        cx.style.width.insert(self.entity(), value);

        cx.style.needs_relayout = true;
        cx.style.needs_redraw = true;

        self.entity()
    }

    /// Set the desired height of the entity.
    ///
    ///
    fn set_height(self, cx: &mut Context, value: Units) -> Entity {
        cx.style.height.insert(self.entity(), value);

        cx.style.needs_relayout = true;
        cx.style.needs_redraw = true;

        self.entity()
    }

    // Size Constraints
    fn set_min_width(self, cx: &mut Context, value: Units) -> Entity {
        cx.style.min_width.insert(self.entity(), value);

        cx.style.needs_relayout = true;
        cx.style.needs_redraw = true;

        //flag_geo_change(cx, self.entity());

        self.entity()
    }

    fn set_max_width(self, cx: &mut Context, value: Units) -> Entity {
        cx.style.max_width.insert(self.entity(), value);

        cx.style.needs_relayout = true;
        cx.style.needs_redraw = true;

        //flag_geo_change(cx, self.entity());

        self.entity()
    }

    fn set_min_height(self, cx: &mut Context, value: Units) -> Entity {
        cx.style.min_height.insert(self.entity(), value);

        cx.style.needs_relayout = true;
        cx.style.needs_redraw = true;

        //flag_geo_change(cx, self.entity());

        self.entity()
    }

    fn set_max_height(self, cx: &mut Context, value: Units) -> Entity {
        cx.style.max_height.insert(self.entity(), value);

        cx.style.needs_relayout = true;
        cx.style.needs_redraw = true;

        //flag_geo_change(cx, self.entity());

        self.entity()
    }

    /// Set text that will be displayed within the entity.
    ///
    /// Text within an entity can be positioned with the `child-space` propeties.
    ///
    /// # Example
    /// Set the entity to display the text `Hello World`.
    /// ```compile_fail
    /// entity.set_text(cx, "Hello World");
    /// ```
    fn set_text(self, cx: &mut Context, text: &str) -> Entity {
        cx.style.text.insert(self.entity(), text.to_owned());

        cx.style.needs_redraw = true;

        self.entity()
    }

    /// Set the font of the text displayed within the entity.
    ///
    /// Fonts are identified by a string key which is specified when adding a font with `cx.add_font_mem()`.
    /// There are 3 built-in fonts which can be used without having to add any font data:
    ///  1. `roboto` - Roboto-Regular.ttf (Default)
    ///  2. `roboto-bold` - Roboto-Bold.ttf
    ///  3. `icon` - entypo.ttf
    ///
    /// # Example
    /// Sets the font to the icon font (entypo) for the text displayed within the entity:
    /// ```compile_fail
    /// entity.set_font(cx, "icon");
    /// ```
    fn set_font(self, cx: &mut Context, font: &str) -> Entity {
        cx.style.font.insert(self.entity(), font.to_owned());

        cx.style.needs_redraw = true;

        self.entity()
    }

    /// Set the size of the font for the text displayed within the entity.
    ///
    /// # Example
    /// ```compile_fail
    /// entity.set_font_size(cx, 20.0);
    /// ```
    ///
    /// # CSS
    /// ```css
    /// font-size: {} | {}px | {}% | xx-small | x-small | small | medium | large | x-large | xx-large
    /// ```
    fn set_font_size(self, cx: &mut Context, value: f32) -> Entity {
        cx.style.font_size.insert(self.entity(), value);

        cx.style.needs_relayout = true;
        cx.style.needs_redraw = true;

        self.entity()
    }

    /// Set the font color for the text diaplyed within the entity.
    ///
    /// # Example
    /// Set the font color to red:
    /// ```compile_fail
    /// entity.set_color(cx, Color::red());
    /// ```
    ///
    /// # CSS
    /// ```css
    /// color: color_name | #hex_code
    /// ```
    fn set_color(self, cx: &mut Context, value: Color) -> Entity {
        cx.style.font_color.insert(self.entity(), value);

        cx.style.needs_redraw = true;

        self.entity()
    }

    // Tooltip
    fn set_tooltip(self, cx: &mut Context, text: &str) -> Entity {
        cx.style
            
            .tooltip
            .insert(self.entity(), text.to_owned())
            .expect("Failed to set tooltip");

        cx.style.needs_redraw = true;

        self.entity()
    }

    /// Sets the background color of the entity.
    ///
    /// Background color can be specified with an alpha component but the opacity property will apply as well.
    /// So a background color with an alpha of 0.5 and an opacity property value of 0.5 is equivalent to
    /// an entity with a background alpha of 0.25.
    /// Background color is overridden by background gradient.
    ///
    /// # Examples
    /// Set the background color of the entity to red:
    /// ```compile_fail
    /// entity.set_background_color(cx, Color::red());
    /// ```
    /// Set the background color of the entity with individual red, green, and blue components:
    /// ```
    /// # use vizia_core::*;
    /// # let mut context = Context::default();
    /// # let cx = &mut context;
    /// # let entity = Entity::root();
    /// entity.set_background_color(cx, Color::rgb(255, 50, 50));
    /// ```
    ///
    /// # CSS
    /// ```css
    /// background-color: color_name | #hex_code
    /// ```
    fn set_background_color(self, cx: &mut Context, value: Color) -> Entity {
        cx.style.background_color.insert(self.entity(), value);

        cx.style.needs_redraw = true;

        self.entity()
    }

    fn set_background_gradient(self, cx: &mut Context, value: LinearGradient) -> Entity {
        cx.style.background_gradient.insert(self.entity(), value);

        self.entity()
    }

    // TODO
    fn set_background_image(self, cx: &mut Context, value: Rc<()>) -> Entity {
        cx.style.background_image.insert(self.entity(), value);

        cx.style.needs_redraw = true;

        self.entity()
    }

    /// Set the border width of the entity.
    ///
    /// The border width applies to all sides of the entity shape, including beveled and rounded corners.
    /// A border may not be visible after setting the width due to the default border color having 0 alpha.
    /// Border width uses the same units as size and space but only the pixels and percentage variants do anything.
    ///
    ///
    /// # Example
    /// Set the border width of the entity to 2 pixels and set the border color to black:
    /// ```compile_fail
    /// entity.set_border_width(cx, Units::Pixels(2.0)).set_border_color(cx, Color::black());
    /// ```
    ///
    /// # CSS
    /// ```css
    /// border-width: {}px | {}%
    /// ```
    fn set_border_width(self, cx: &mut Context, value: Units) -> Entity {
        cx.style.border_width.insert(self.entity(), value);

        cx.style.needs_redraw = true;

        self.entity()
    }

    /// Set the border color of the entity.
    ///
    /// By default the border-width is 0 pixels, so make sure to set both the color and width of the border to see a result.
    ///
    /// # Example
    /// Set the border width of the entity to 2 pixels and set the border color to black:
    /// ```compile_fail
    /// entity.set_border_width(cx, Units::Pixels(2.0)).set_border_color(cx, Color::black());
    /// ```
    ///
    /// # CSS
    /// ```css
    /// border-color: color_name | #hex_code
    /// ```
    fn set_border_color(self, cx: &mut Context, value: Color) -> Entity {
        cx.style.border_color.insert(self.entity(), value);

        cx.style.needs_redraw = true;

        self.entity()
    }

    /// Set the corner shape of the entity for all four corners.
    ///
    /// Border corners can be rounded (`BorderCornerShape::Round`), which is the default, or bevelled (`BorderCornerShape::Bevel`).
    /// The corner shape will only be visible with a non-zero border-radius in the corresponding corner.
    ///
    /// # Example
    /// Sets the border corner shape to bevelled witn a radius of 10 pixels
    /// ```compile_fail
    /// entity.set_border_corner_shape(cx, BorderCornerShape::Bevel).set_border_radius(cx, Pixels(10.0));
    /// ```
    ///
    /// # CSS
    /// ```css
    /// border-corner-shape: round | bevel
    /// ```
    fn set_border_corner_shape(self, cx: &mut Context, value: BorderCornerShape) -> Entity {
        cx.style.border_shape_top_left.insert(self.entity(), value);
        cx.style.border_shape_top_right.insert(self.entity(), value);
        cx.style.border_shape_bottom_left.insert(self.entity(), value);
        cx.style.border_shape_bottom_right.insert(self.entity(), value);

        cx.style.needs_redraw = true;

        self.entity()
    }

    /// Set the border corner shape for the top left corner of the entity.
    ///
    fn set_border_top_left_shape(self, cx: &mut Context, value: BorderCornerShape) -> Entity {
        cx.style.border_shape_top_left.insert(self.entity(), value);

        cx.style.needs_redraw = true;

        self.entity()
    }

    /// Set the border corner shape for the top right corner of the entity.
    ///
    fn set_border_top_right_shape(self, cx: &mut Context, value: BorderCornerShape) -> Entity {
        cx.style.border_shape_top_right.insert(self.entity(), value);

        cx.style.needs_redraw = true;

        self.entity()
    }

    /// Set the border corner shape for the bottom left corner of the entity.
    ///
    fn set_border_bottom_left_shape(self, cx: &mut Context, value: BorderCornerShape) -> Entity {
        cx.style.border_shape_bottom_left.insert(self.entity(), value);

        cx.style.needs_redraw = true;

        self.entity()
    }

    /// Set the border corner shape for the bottom right corner of the entity.
    ///
    fn set_border_bottom_right_shape(self, cx: &mut Context, value: BorderCornerShape) -> Entity {
        cx.style.border_shape_bottom_right.insert(self.entity(), value);

        cx.style.needs_redraw = true;

        self.entity()
    }

    /// Set the border radius of the entity for all four corners.
    ///
    ///
    fn set_border_radius(self, cx: &mut Context, value: Units) -> Entity {
        cx.style.border_radius_top_left.insert(self.entity(), value);
        cx.style.border_radius_top_right.insert(self.entity(), value);
        cx.style.border_radius_bottom_left.insert(self.entity(), value);
        cx.style.border_radius_bottom_right.insert(self.entity(), value);

        cx.style.needs_redraw = true;

        self.entity()
    }

    fn set_border_radius_top_left(self, cx: &mut Context, value: Units) -> Entity {
        cx.style.border_radius_top_left.insert(self.entity(), value);

        cx.style.needs_redraw = true;

        self.entity()
    }

    fn set_border_radius_top_right(self, cx: &mut Context, value: Units) -> Entity {
        cx.style.border_radius_top_right.insert(self.entity(), value);

        cx.style.needs_redraw = true;

        self.entity()
    }

    fn set_border_radius_bottom_left(self, cx: &mut Context, value: Units) -> Entity {
        cx.style.border_radius_bottom_left.insert(self.entity(), value);

        cx.style.needs_redraw = true;

        self.entity()
    }

    fn set_border_radius_bottom_right(self, cx: &mut Context, value: Units) -> Entity {
        cx.style.border_radius_bottom_right.insert(self.entity(), value);

        cx.style.needs_redraw = true;

        self.entity()
    }

    // Outer Shadow
    // fn set_outer_shadow_h_offset(mut self, cx: &mut Context, value: Units) -> Self {
    //     cx
    //         .style
    //         .borrow()
    //         .outer_shadow_h_offset
    //         .insert(self.entity(), value);

    //     self
    // }

    // fn set_outer_shadow_v_offset(mut self, cx: &mut Context, value: Units) -> Self {
    //     cx
    //         .style
    //         .borrow()
    //         .outer_shadow_v_offset
    //         .insert(self.entity(), value);

    //     self
    // }

    fn set_outer_shadow_color(self, cx: &mut Context, value: Color) -> Self {
        cx.style.outer_shadow_color.insert(self.entity(), value);

        self
    }

    fn set_outer_shadow_blur(self, cx: &mut Context, value: Units) -> Self {
        cx.style.outer_shadow_blur.insert(self.entity(), value);

        self
    }

    // Clipping
    fn set_clip_widget(self, cx: &mut Context, value: Entity) -> Entity {
        cx.style
            
            .clip_widget
            .insert(self.entity(), value)
            .expect("Failed to set clip widget");

        cx.style.needs_redraw = true;

        self.entity()
    }

    fn set_z_order(self, cx: &mut Context, value: i32) -> Entity {
        cx.style.z_order.insert(self.entity(), value);

        cx.style.needs_redraw = true;

        self.entity()
    }

    fn set_next_focus(self, cx: &mut Context, value: Entity) -> Entity {
        if let Some(entity) = cx.style.focus_order.get_mut(self.entity()) {
            entity.next = value;
        } else {
            cx.style
                
                .focus_order
                .insert(self.entity(), FocusOrder { next: value, ..Default::default() })
                .expect("Failed to set next focus");
        }

        self.entity()
    }

    fn set_prev_focus(self, cx: &mut Context, value: Entity) -> Entity {
        if let Some(focus_order) = cx.style.focus_order.get_mut(self.entity()) {
            focus_order.prev = value;
        } else {
            cx.style
                
                .focus_order
                .insert(self.entity(), FocusOrder { prev: value, ..Default::default() })
                .expect("Failed to set previous focus");
        }

        self.entity()
    }

    fn set_focus_order(self, cx: &mut Context, prev: Entity, next: Entity) -> Entity {
        if let Some(focus_order) = cx.style.focus_order.get_mut(self.entity()) {
            focus_order.prev = prev;
            focus_order.next = next;
        } else {
            cx.style
                
                .focus_order
                .insert(self.entity(), FocusOrder { prev, next })
                .expect("Failed to set focus order");
        }

        self.entity()
    }

    /// Set the layout type of the entity.
    ///
    /// Layout type determines how child entities which are parent-directed will be positioned.
    /// The layout type can be `row`, `column`, or `grid`.
    ///
    /// # Exmaples
    /// Position children into a vertical stack:
    /// ```
    /// # use vizia_core::*;
    /// # let mut context = Context::default();
    /// # let cx = &mut context;
    /// # let entity = Entity::root();
    /// entity.set_layout_type(cx, LayoutType::Column);
    /// ```
    ///
    /// # CSS
    /// ```css
    /// layout-type: row | column | grid
    /// ```
    fn set_layout_type(&self, cx: &mut Context, value: LayoutType) -> Entity {
        cx.style.layout_type.insert(self.entity(), value);

        cx.style.needs_relayout = true;
        cx.style.needs_redraw = true;

        //flag_geo_change(cx, self.entity());

        self.entity()
    }

    fn set_child_space(&self, cx: &mut Context, value: Units) -> Entity {
        cx.style.child_left.insert(self.entity(), value);
        cx.style.child_right.insert(self.entity(), value);
        cx.style.child_top.insert(self.entity(), value);
        cx.style.child_bottom.insert(self.entity(), value);

        cx.style.needs_relayout = true;
        cx.style.needs_redraw = true;

        self.entity()
    }

    fn set_child_left(&self, cx: &mut Context, value: Units) -> Entity {
        cx.style.child_left.insert(self.entity(), value);

        cx.style.needs_relayout = true;
        cx.style.needs_redraw = true;

        self.entity()
    }

    fn set_row_between(&self, cx: &mut Context, value: Units) -> Entity {
        cx.style.row_between.insert(self.entity(), value);

        cx.style.needs_relayout = true;
        cx.style.needs_redraw = true;

        self.entity()
    }

    fn set_col_between(&self, cx: &mut Context, value: Units) -> Entity {
        cx.style.col_between.insert(self.entity(), value);

        cx.style.needs_relayout = true;
        cx.style.needs_redraw = true;

        self.entity()
    }

    fn set_child_right(&self, cx: &mut Context, value: Units) -> Entity {
        cx.style.child_right.insert(self.entity(), value);

        cx.style.needs_relayout = true;
        cx.style.needs_redraw = true;

        self.entity()
    }

    fn set_child_top(&self, cx: &mut Context, value: Units) -> Entity {
        cx.style.child_top.insert(self.entity(), value);

        cx.style.needs_relayout = true;
        cx.style.needs_redraw = true;

        self.entity()
    }

    fn set_child_bottom(&self, cx: &mut Context, value: Units) -> Entity {
        cx.style.child_bottom.insert(self.entity(), value);

        cx.style.needs_relayout = true;
        cx.style.needs_redraw = true;

        self.entity()
    }

    fn set_grid_rows(&self, cx: &mut Context, value: Vec<Units>) -> Entity {
        cx.style.grid_rows.insert(self.entity(), value);

        cx.style.needs_relayout = true;
        cx.style.needs_redraw = true;

        self.entity()
    }

    fn set_grid_cols(&self, cx: &mut Context, value: Vec<Units>) -> Entity {
        cx.style.grid_cols.insert(self.entity(), value);

        cx.style.needs_relayout = true;
        cx.style.needs_redraw = true;

        self.entity()
    }

    fn set_row_index(&self, cx: &mut Context, value: usize) -> Entity {
        cx.style.row_index.insert(self.entity(), value);

        cx.style.needs_relayout = true;
        cx.style.needs_redraw = true;

        self.entity()
    }

    fn set_col_index(&self, cx: &mut Context, value: usize) -> Entity {
        cx.style.col_index.insert(self.entity(), value);

        cx.style.needs_relayout = true;
        cx.style.needs_redraw = true;

        self.entity()
    }

    fn set_row_span(&self, cx: &mut Context, value: usize) -> Entity {
        cx.style.row_span.insert(self.entity(), value);

        cx.style.needs_relayout = true;
        cx.style.needs_redraw = true;

        self.entity()
    }

    fn set_col_span(self, cx: &mut Context, value: usize) -> Self {
        cx.style.col_span.insert(self.entity(), value);

        cx.style.needs_relayout = true;
        cx.style.needs_redraw = true;

        self
    }
}

// Implement PropSet for all types which implement AsEntity
impl<T: AsEntity> PropSet for T {}
pub trait PropGet: Sized + AsEntity {
    fn name(&self, cx: &Context) -> String {
        cx.style.name.get(self.entity()).cloned().unwrap_or_default()
    }

    fn element(&self, cx: &Context) -> String {
        cx.style.elements.get(self.entity()).cloned().unwrap_or_default()
    }

    fn is_disabled(self, cx: &Context) -> bool;
    fn is_checked(self, cx: &Context) -> bool;
    fn is_over(self, cx: &Context) -> bool;
    fn is_active(self, cx: &Context) -> bool;
    fn is_focused(self, cx: &Context) -> bool;
    fn is_selected(self, cx: &Context) -> bool;
    fn is_hovered(self, cx: &Context) -> bool;

    // fn is_hoverable(self, cx: &Context) -> bool {
    //     cx.cache.get_hoverable(self.entity())
    // }
    // fn is_focusable(self, cx: &Context) -> bool {
    //     cx.cache.get_focusable(self.entity())
    // }
    // fn is_checkable(self, cx: &Context) -> bool {
    //     cx.cache.get_checkable(self.entity())
    // }
    // fn is_selectable(self, cx: &Context) -> bool {
    //     cx.cache.get_selectable(self.entity())
    // }

    fn is_visible(self, cx: &Context) -> bool {
        cx.cache.get_visibility(self.entity()) == Visibility::Visible
    }

    //
    fn get_overflow(&self, cx: &Context) -> Overflow;

    // Display
    fn get_display(&self, cx: &Context) -> Display;

    fn get_layout_type(&self, cx: &Context) -> LayoutType {
        cx.style.layout_type.get(self.entity()).cloned().unwrap_or_default()
    }

    // Background Color
    fn get_background_color(&self, cx: &Context) -> Color {
        cx.style.background_color.get(self.entity()).cloned().unwrap_or_default()
    }

    // Position
    fn get_left(&self, cx: &Context) -> Units;
    fn get_right(&self, cx: &Context) -> Units;
    fn get_top(&self, cx: &Context) -> Units;
    fn get_bottom(&self, cx: &Context) -> Units;

    // Size
    fn get_width(&self, cx: &Context) -> Units;
    fn get_height(&self, cx: &Context) -> Units;

    // Size Constraints
    fn get_min_width(&self, cx: &Context) -> Units;
    fn get_max_width(&self, cx: &Context) -> Units;
    fn get_min_height(&self, cx: &Context) -> Units;
    fn get_max_height(&self, cx: &Context) -> Units;

    // Border
    fn get_border_width(&self, cx: &Context) -> Units;

    // Tooltip
    fn get_tooltip(&self, cx: &Context) -> String;

    // Text
    fn get_text(&self, cx: &Context) -> String;
    fn get_font(&self, cx: &Context) -> String;
}

impl PropGet for Entity {
    fn is_disabled(self, cx: &Context) -> bool {
        cx.style.disabled.get(self).cloned().unwrap_or_default()
    }
    fn is_hovered(self, cx: &Context) -> bool {
<<<<<<< HEAD
        if let Some(pseudo_classes) = cx.style.pseudo_classes.get_mut(self) {
=======
        if let Some(pseudo_classes) = cx.style.pseudo_classes.get(self) {
>>>>>>> 2f6d4145
            pseudo_classes.contains(PseudoClass::HOVER)
        } else {
            false
        }
    }
    fn is_selected(self, cx: &Context) -> bool {
<<<<<<< HEAD
        if let Some(pseudo_classes) = cx.style.pseudo_classes.get_mut(self) {
=======
        if let Some(pseudo_classes) = cx.style.pseudo_classes.get(self) {
>>>>>>> 2f6d4145
            pseudo_classes.contains(PseudoClass::SELECTED)
        } else {
            false
        }
    }
    fn is_checked(self, cx: &Context) -> bool {
<<<<<<< HEAD
        if let Some(pseudo_classes) = cx.style.pseudo_classes.get_mut(self) {
=======
        if let Some(pseudo_classes) = cx.style.pseudo_classes.get(self) {
>>>>>>> 2f6d4145
            pseudo_classes.contains(PseudoClass::CHECKED)
        } else {
            false
        }
    }
    fn is_over(self, cx: &Context) -> bool {
<<<<<<< HEAD
        if let Some(pseudo_classes) = cx.style.pseudo_classes.get_mut(self) {
=======
        if let Some(pseudo_classes) = cx.style.pseudo_classes.get(self) {
>>>>>>> 2f6d4145
            pseudo_classes.contains(PseudoClass::OVER)
        } else {
            false
        }
    }
    fn is_active(self, cx: &Context) -> bool {
<<<<<<< HEAD
        if let Some(pseudo_classes) = cx.style.pseudo_classes.get_mut(self) {
=======
        if let Some(pseudo_classes) = cx.style.pseudo_classes.get(self) {
>>>>>>> 2f6d4145
            pseudo_classes.contains(PseudoClass::ACTIVE)
        } else {
            false
        }
    }
<<<<<<< HEAD

    fn is_focused(self, cx: &Context) -> bool {
        if let Some(pseudo_classes) = cx.style.pseudo_classes.get_mut(self) {
=======
    fn is_focused(self, cx: &Context) -> bool {
        if let Some(pseudo_classes) = cx.style.pseudo_classes.get(self) {
>>>>>>> 2f6d4145
            pseudo_classes.contains(PseudoClass::FOCUS)
        } else {
            false
        }
    }

    fn get_overflow(&self, cx: &Context) -> Overflow {
        cx.style.overflow.get(*self).cloned().unwrap_or_default()
    }

    // Display
    fn get_display(&self, cx: &Context) -> Display {
        cx.style.display.get(*self).cloned().unwrap_or_default()
    }

    // Position
    fn get_left(&self, cx: &Context) -> Units {
        cx.style.left.get(*self).cloned().unwrap_or_default()
    }
    fn get_right(&self, cx: &Context) -> Units {
        cx.style.right.get(*self).cloned().unwrap_or_default()
    }
    fn get_top(&self, cx: &Context) -> Units {
        cx.style.top.get(*self).cloned().unwrap_or_default()
    }
    fn get_bottom(&self, cx: &Context) -> Units {
        cx.style.bottom.get(*self).cloned().unwrap_or_default()
    }

    // Size
    fn get_width(&self, cx: &Context) -> Units {
        cx.style.width.get(*self).cloned().unwrap_or_default()
    }

    fn get_height(&self, cx: &Context) -> Units {
        cx.style.height.get(*self).cloned().unwrap_or_default()
    }

    // Size Constraints
    fn get_min_width(&self, cx: &Context) -> Units {
        cx.style.min_width.get(*self).cloned().unwrap_or_default()
    }

    fn get_max_width(&self, cx: &Context) -> Units {
        cx.style.max_width.get(*self).cloned().unwrap_or_default()
    }

    fn get_min_height(&self, cx: &Context) -> Units {
        cx.style.min_height.get(*self).cloned().unwrap_or_default()
    }

    fn get_max_height(&self, cx: &Context) -> Units {
        cx.style.max_height.get(*self).cloned().unwrap_or_default()
    }

    // Border
    fn get_border_width(&self, cx: &Context) -> Units {
        cx.style.border_width.get(*self).cloned().unwrap_or_default()
    }

    // Tooltip
    fn get_tooltip(&self, cx: &Context) -> String {
        cx.style.tooltip.get(*self).cloned().unwrap_or_default()
    }

    // Text
    fn get_text(&self, cx: &Context) -> String {
        cx.style.text.get(*self).cloned().unwrap_or_default()
    }

    fn get_font(&self, cx: &Context) -> String {
        cx.style.font.get(*self).cloned().unwrap_or_default()
    }
}<|MERGE_RESOLUTION|>--- conflicted
+++ resolved
@@ -1395,68 +1395,43 @@
         cx.style.disabled.get(self).cloned().unwrap_or_default()
     }
     fn is_hovered(self, cx: &Context) -> bool {
-<<<<<<< HEAD
-        if let Some(pseudo_classes) = cx.style.pseudo_classes.get_mut(self) {
-=======
         if let Some(pseudo_classes) = cx.style.pseudo_classes.get(self) {
->>>>>>> 2f6d4145
             pseudo_classes.contains(PseudoClass::HOVER)
         } else {
             false
         }
     }
     fn is_selected(self, cx: &Context) -> bool {
-<<<<<<< HEAD
-        if let Some(pseudo_classes) = cx.style.pseudo_classes.get_mut(self) {
-=======
         if let Some(pseudo_classes) = cx.style.pseudo_classes.get(self) {
->>>>>>> 2f6d4145
             pseudo_classes.contains(PseudoClass::SELECTED)
         } else {
             false
         }
     }
     fn is_checked(self, cx: &Context) -> bool {
-<<<<<<< HEAD
-        if let Some(pseudo_classes) = cx.style.pseudo_classes.get_mut(self) {
-=======
         if let Some(pseudo_classes) = cx.style.pseudo_classes.get(self) {
->>>>>>> 2f6d4145
             pseudo_classes.contains(PseudoClass::CHECKED)
         } else {
             false
         }
     }
     fn is_over(self, cx: &Context) -> bool {
-<<<<<<< HEAD
-        if let Some(pseudo_classes) = cx.style.pseudo_classes.get_mut(self) {
-=======
         if let Some(pseudo_classes) = cx.style.pseudo_classes.get(self) {
->>>>>>> 2f6d4145
             pseudo_classes.contains(PseudoClass::OVER)
         } else {
             false
         }
     }
     fn is_active(self, cx: &Context) -> bool {
-<<<<<<< HEAD
-        if let Some(pseudo_classes) = cx.style.pseudo_classes.get_mut(self) {
-=======
         if let Some(pseudo_classes) = cx.style.pseudo_classes.get(self) {
->>>>>>> 2f6d4145
             pseudo_classes.contains(PseudoClass::ACTIVE)
         } else {
             false
         }
     }
-<<<<<<< HEAD
-
-    fn is_focused(self, cx: &Context) -> bool {
-        if let Some(pseudo_classes) = cx.style.pseudo_classes.get_mut(self) {
-=======
+
     fn is_focused(self, cx: &Context) -> bool {
         if let Some(pseudo_classes) = cx.style.pseudo_classes.get(self) {
->>>>>>> 2f6d4145
             pseudo_classes.contains(PseudoClass::FOCUS)
         } else {
             false
