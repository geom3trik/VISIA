//! # Data Binding
//!
//! Binding provides reactivity to a vizia application. Rather than sending events back and forth between widgets
//! to update local widget data, widgets can instead `bind` to application data.
//!
//! # Example
//! Fist we declare the data for our application. The [Lens] trait has been derived for the data, which allows us to bind to fields of the struct:
//! ```
//! # use vizia_core::*;
//! # use vizia_derive::*;
//! #[derive(Lens)]
//! struct AppData {
//!     count: i32,
//! }
//!
//! ```
//! Next we'll declare some events which will be sent by widgets to modify the app data. Data binding in vizia is one-way, events are sent up the tree
//! to the app data to mutate it and updated values are sent to observers, such as a [`Binding`] view.
//! ```
//! enum AppEvent {
//!     Increment,
//!     Decrement,
//! }
//! ```
//! Next we implement the [`Model`] trait on our app data, which allows us to modify the data in response to an `Event`:
//! ```
//! # use vizia_core::*;
//! # use vizia_derive::*;
//! # #[derive(Lens)]
//! # struct AppData {
//! #     count: i32,
//! # }
//! # enum AppEvent {
//! #     Increment,
//! #     Decrement,
//! # }
//! impl Model for AppData {
<<<<<<< HEAD
//!     fn on_event(&mut self, state: &mut State, entity: Entity, event: &mut Event) {
//!         event.map(|app_event, _| match app_event {
//!             AppEvent::SetTrue => {
//!                 self.some_data = true;
//!             }
//!
//!             AppEvent::SetFalse => {
//!                 self.some_data = false;
//!             }
//!         });
=======
//!     fn event(&mut self, cx: &mut Context, event: &mut Event) {
//!         if let Some(app_event) = event.message.downcast(){
//!             match app_event {
//!                 AppEvent::Increment => {
//!                     self.count += 1;
//!                 }
//!
//!                 AppEvent::Decrement => {
//!                     self.count -= 1;
//!                 }
//!             }
//!         }
>>>>>>> c37459f8
//!     }
//! }
//! ```
//! This trait also allows data to be built into the application [Tree](crate::Tree):
//! ```no_run
//! # use vizia_core::*;
//! # use vizia_derive::*;
//! # use vizia_winit::application::Application;
//! # #[derive(Lens)]
//! # struct AppData {
//! #     count: i32,
//! # }
//! # impl Model for AppData {}
//! fn main() {
//!     Application::new(WindowDescription::new(), |cx|{
//!         AppData {
//!             count: 0,
//!         }.build(cx);
//!     }).run();  
//! }
//! ```
//! A [`Binding`] view is one way in which data can be used by widgets. A [`Lens`] is used to determine what data the binding should react to:
//! ```no_run
//! # use vizia_core::*;
//! # use vizia_derive::*;
//! # use vizia_winit::application::Application;
//! # #[derive(Lens)]
//! # struct AppData {
//! #     count: i32,
//! # }
//! # impl Model for AppData {}
//! fn main() {
//!     Application::new(WindowDescription::new(), |cx|{
//!         AppData {
//!             count: 0,
//!         }.build(cx);
//!
//!         Binding::new(cx, AppData::count, |cx, count|{
//!             Label::new(cx, &count.get(cx).to_string());
//!         });
//!     }).run();
//! }
//! ```
//! The second parameter to the [Binding] view is a [Lens], allowing us to bind to some field of the application data.
//! The third parameter is a closure which provides the context and the lens, which can be used to retrieve the bound data using the `.get()`
//! method, which takes the [Context](crate::Context) as an argument.
//!
//! Now when the data is modified by another widget, the label will update, for example:
//! ```no_run
//! # use vizia_core::*;
//! # use vizia_derive::*;
//! # use vizia_winit::application::Application;
//! # #[derive(Lens)]
//! # struct AppData {
//! #     count: i32,
//! # }
//! # impl Model for AppData {}
//! # enum AppEvent {
//! #     Increment,
//! #     Decrement,
//! # }
//! fn main() {
//!     Application::new(WindowDescription::new(), |cx|{
//!         AppData {
//!             count: 0,
//!         }.build(cx);
//!
//!         Binding::new(cx, AppData::count, |cx, count|{
//!             Label::new(cx, &count.get(cx).to_string());
//!         });
//!
//!         Button::new(cx, |cx| cx.emit(AppEvent::Increment), |cx|{
//!             Label::new(cx, "Increment")
//!         });
//!
//!         Button::new(cx, |cx| cx.emit(AppEvent::Increment), |cx|{
//!             Label::new(cx, "Decrement")
//!         });
//!     }).run();
//! }
//! ```
//! Note, the checkbox does not need to be bound to the data to send an event to it. By default events will propagate up the tree.
//!
mod lens;
pub use lens::*;

mod model;
pub use model::*;

mod store;
pub(crate) use store::*;

mod data;
pub use data::*;

mod binding;
pub use binding::*;

mod res;
pub use res::*;<|MERGE_RESOLUTION|>--- conflicted
+++ resolved
@@ -35,31 +35,16 @@
 //! #     Decrement,
 //! # }
 //! impl Model for AppData {
-<<<<<<< HEAD
-//!     fn on_event(&mut self, state: &mut State, entity: Entity, event: &mut Event) {
+//!     fn event(&mut self, cx: &mut Context, event: &mut Event) {
 //!         event.map(|app_event, _| match app_event {
-//!             AppEvent::SetTrue => {
-//!                 self.some_data = true;
+//!             AppEvent::Increment => {
+//!                 self.count += 1;
 //!             }
 //!
-//!             AppEvent::SetFalse => {
-//!                 self.some_data = false;
+//!             AppEvent::Decrement => {
+//!                 self.count -= 1;
 //!             }
 //!         });
-=======
-//!     fn event(&mut self, cx: &mut Context, event: &mut Event) {
-//!         if let Some(app_event) = event.message.downcast(){
-//!             match app_event {
-//!                 AppEvent::Increment => {
-//!                     self.count += 1;
-//!                 }
-//!
-//!                 AppEvent::Decrement => {
-//!                     self.count -= 1;
-//!                 }
-//!             }
-//!         }
->>>>>>> c37459f8
 //!     }
 //! }
 //! ```
