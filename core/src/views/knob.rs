--- conflicted
+++ resolved
@@ -50,20 +50,8 @@
         }
         .build2(cx, move |cx| {
             ZStack::new(cx, move |cx| {
-<<<<<<< HEAD
-                Binding::new(cx, SliderData::value, move |cx, value| {
-                    ArcTrack::new(
-                        cx,
-                        *value.get(cx),
-                        centered,
-                        Percentage(100.0),
-                        Percentage(15.0),
-                        300.0,
-                    )
-=======
-                ArcTrack::new(cx, centered, Percentage(50.), Percentage(15.), 300.)
+                ArcTrack::new(cx, centered, Percentage(100.0), Percentage(15.0), 300.0)
                     .value(lens)
->>>>>>> b90d8cc2
                     .width(Stretch(1.0))
                     .height(Stretch(1.0))
                     .class("track");
@@ -544,17 +532,6 @@
         canvas.stroke_path(&mut path, paint);
     }
 }
-<<<<<<< HEAD
-// TODO: better name?
-#[derive(Debug, Copy, Clone, PartialEq)]
-pub enum KnobMode {
-    Discrete(usize),
-    Continuous,
-}
-impl Default for KnobMode {
-    fn default() -> Self {
-        KnobMode::Continuous
-=======
 
 impl Handle<'_, ArcTrack> {
     pub fn value<L: Lens<Target = f32>>(self, lens: L) -> Self {
@@ -570,6 +547,16 @@
         });
 
         self
->>>>>>> b90d8cc2
+    }
+}
+// TODO: better name?
+#[derive(Debug, Copy, Clone, PartialEq)]
+pub enum KnobMode {
+    Discrete(usize),
+    Continuous,
+}
+impl Default for KnobMode {
+    fn default() -> Self {
+        KnobMode::Continuous
     }
 }