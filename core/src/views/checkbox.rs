--- conflicted
+++ resolved
@@ -186,15 +186,10 @@
 
     fn event(&mut self, cx: &mut EventContext, event: &mut Event) {
         event.map(|window_event, meta| match window_event {
-<<<<<<< HEAD
-            WindowEvent::TriggerDown { mouse } => {
-                if (!mouse
-                    || (cx.mouse().left.pressed == cx.current()) && meta.target == cx.current())
-=======
-            WindowEvent::MouseUp(MouseButton::Left) => {
-                if cx.mouse.left.pressed == cx.current()
+            WindowEvent::TriggerUp { mouse } => {
+                let over = if *mouse { cx.mouse.left.pressed } else { cx.focused() };
+                if over == cx.current()
                     && meta.target == cx.current()
->>>>>>> 3b615871
                     && !cx.is_disabled()
                 {
                     if let Some(callback) = &self.on_toggle {
